--- conflicted
+++ resolved
@@ -1024,16 +1024,6 @@
                     win.document.close();
                 }
                 const clusterTitle = cluster.token ? `Cluster ${cluster.cluster_id} • ${cluster.token}` : `Cluster ${cluster.cluster_id}`;
-<<<<<<< HEAD
-                const baseHref = (() => {
-                    try { return new URL('.', document.baseURI).href; }
-                    catch (err) {
-                        try { return new URL('.', location.href).href; }
-                        catch { return '/'; }
-                    }
-                })();
-                const safeBaseHref = String(baseHref || '/').replace(/"/g, '&quot;');
-=======
                 const assetBase = (() => {
                     try { return new URL('.', window.location.href).href; }
                     catch (err) {
@@ -1043,7 +1033,6 @@
                 })();
                 const safeAssetBaseAttr = String(assetBase || '/').replace(/"/g, '&quot;');
                 const assetBaseLiteral = JSON.stringify(assetBase || '/');
->>>>>>> e97489b3
                 if (win.closed) return;
                     const html = `<!doctype html>
 <html lang="en">
@@ -1051,11 +1040,7 @@
 <meta charset="utf-8">
 <title>${clusterTitle}</title>
 <meta name="viewport" content="width=device-width,initial-scale=1">
-<<<<<<< HEAD
-<base href="${safeBaseHref}">
-=======
 <base href="${safeAssetBaseAttr}">
->>>>>>> e97489b3
 <style>
 :root { color-scheme: dark; font-family: system-ui,-apple-system,Segoe UI,Roboto,sans-serif; background:#0b0d12; color:#e7eaf0; }
 body { margin:0; background:#0b0d12; color:#e7eaf0; }
