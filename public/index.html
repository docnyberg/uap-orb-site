--- conflicted
+++ resolved
@@ -1085,14 +1085,10 @@
   } catch (err) {
     const base = String(ASSET_BASE || '/');
     const ensured = base.endsWith('/') ? base : base + '/';
-<<<<<<< HEAD
     const raw = String(path || '');
     let offset = 0;
     while (offset < raw.length && raw.charCodeAt(offset) === 47) offset++;
     return ensured + raw.slice(offset);
-=======
-    return ensured + String(path || '').replace(/^\/+/, '');
->>>>>>> ab1f7522
   }
 }
 function focusMain(){ if (window.opener && !window.opener.closed){ window.opener.focus(); } }
