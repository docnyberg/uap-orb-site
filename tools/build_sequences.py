#!/usr/bin/env python3
# -*- coding: utf-8 -*-
"""
build_sequences.py — strict‑gated clustering + sequence builder

Usage:
  python build_sequences.py --atlas "C:\\path\\to\\atlas.csv" \
    --thumbs "C:\\path\\to\\thumbs_obj" \
    --out "C:\\path\\to\\sequences" \
    [--min-samples 6] [--eps 0.28] \
    [--w-phash 2.0] [--w-hue 1.0] [--w-feat 1.0] \
    [--gate-hue-deg 14] [--gate-area-ratio 0.45] \
    [--gate-solidity 0.20] [--gate-ecc 0.28] [--gate-ar 0.60] \
    [--min-area 50]

Notes
- Expects atlas.csv columns produced by your pipeline (e.g., thumb_obj, json_file, e_idx/eid, hsv_mean_h/s/v, area, solidity, eccentricity, aspect_ratio, phash64).
- If some features missing, will compute best-effort from thumbs.
- Strict gates guarantee clusters won’t mix clearly different shapes/colors.
"""

import argparse
import json
import math
import os
from pathlib import Path
from collections import defaultdict, Counter

import numpy as np
import pandas as pd

# Optional; used only if we need to compute missing features
try:
    import cv2
except Exception:
    cv2 = None

from sklearn.cluster import DBSCAN

# ---------------------------
# Helpers
# ---------------------------

def ensure_dir(p: Path):
    p.mkdir(parents=True, exist_ok=True)

def safe_float(x, default=np.nan):
    try:
        if x is None: return default
        if isinstance(x, str) and not x.strip():
            return default
        return float(x)
    except Exception:
        return default

def parse_phash64(x):
    """
    Accepts hex string for 64-bit pHash (e.g., 'e3a1...'), int, or None.
    Returns Python int or None.
    """
    if x is None:
        return None
    if isinstance(x, int):
        return x
    s = str(x).strip()
    if not s:
        return None
    try:
        return int(s, 16)
    except Exception:
        # Sometimes csv dumps as decimal; last attempt
        try:
            return int(s)
        except Exception:
            return None

def hamming64(a: int, b: int) -> int:
    return (a ^ b).bit_count()

def circ_hue_delta(h1, h2, scale=180.0):
    """Circular hue diff with wraparound (OpenCV HSV: 0..180)."""
    if np.isnan(h1) or np.isnan(h2):
        return np.nan
    d = abs(h1 - h2)
    if d > scale/2:
        d = scale - d
    return d

def robust_z(x):
    """Return robust z-score using median & MAD (scaled)."""
    x = np.asarray(x, dtype=float)
    med = np.nanmedian(x)
    mad = np.nanmedian(np.abs(x - med))
    if mad == 0 or np.isnan(mad):
        return np.zeros_like(x)
    return 0.6745 * (x - med) / mad

def quantize_hue(h, bin_deg=6.0):
    if np.isnan(h):
        return None
    return int(round(h / bin_deg))

def medoid_index(dist_matrix):
    """Return index of medoid (min sum of distances)."""
    if dist_matrix.size == 0:
        return None
    sums = dist_matrix.sum(axis=1)
    return int(np.argmin(sums))

def read_json(path: Path):
    try:
        with path.open("r", encoding="utf-8") as f:
            return json.load(f)
    except Exception:
        return None

def write_json(path: Path, obj):
    with path.open("w", encoding="utf-8") as f:
        json.dump(obj, f, ensure_ascii=False, indent=2)

# === RADIAL + VACUOLE HELPERS (DROP-IN) ======================================


def _polar_sector_index(cx: float, cy: float, x: float, y: float, n_sectors: int = 8) -> int:
    """
    Angle measured from +X axis, increasing counter-clockwise, mapped to sectors of 360/n.
    We flip Y with a minus sign to keep screen coords consistent.
    """
    ang = math.degrees(math.atan2(-(y - cy), (x - cx))) % 360.0
    w = 360.0 / float(n_sectors)
    return int(ang // w) % n_sectors


def _median_contour_radius(cnt, cx, cy):
    ds = [math.hypot(float(p[0][0]) - cx, float(p[0][1]) - cy) for p in cnt]
    return float(np.median(ds)) if ds else 0.0


def _edge_band_mask_from_contour(shape_hw, cnt, band_px: int) -> np.ndarray:
    """
    Build a thin mask around the contour boundary (band of given thickness).
    """
    h, w = shape_hw
    band_px = max(1, int(band_px))
    mask = np.zeros((h, w), np.uint8)
    cv2.drawContours(mask, [cnt], -1, 255, thickness=band_px)
    return mask


def _annulus_mask_from_filled(shape_hw, cnt, band_frac: float = 0.12) -> np.ndarray:
    """
    Make an annulus by filling contour then eroding it by a fraction of the approximate radius.
    Useful for ring-like periphery analysis independent of solidity.
    """
    h, w = shape_hw
    fill = np.zeros((h, w), np.uint8)
    cv2.drawContours(fill, [cnt], -1, 255, thickness=cv2.FILLED)

    M = cv2.moments(cnt)
    if M["m00"] <= 0:
        return fill  # fallback
    cx = M["m10"] / M["m00"]
    cy = M["m01"] / M["m00"]
    r_med = _median_contour_radius(cnt, cx, cy)
    k = max(1, int(band_frac * max(6, r_med)))
    kernel = cv2.getStructuringElement(cv2.MORPH_ELLIPSE, (2 * k + 1, 2 * k + 1))
    inner = cv2.erode(fill, kernel, iterations=1)
    annulus = cv2.subtract(fill, inner)
    return annulus


def compute_radial_and_vacuole_features(
    bgr: np.ndarray,
    cnt: np.ndarray,
    n_sectors: int = 8,
    periphery_band_frac: float = 0.12,
    hough_min_r_frac: float = 0.03,
    hough_max_r_frac: float = 0.12,
    hough_dp: float = 1.2,
    hough_param1: int = 80,
    hough_param2: int = 14,
    hough_min_dist_frac: float = 0.08
) -> dict:
    """
    Compute:
      - orientation8 (ellipse angle -> 8 bins)
      - bright_sector8 (sector with max V-sum in periphery annulus)
      - vacuole detection near periphery via HoughCircles (both bright & dark),
        returning vacuole_count, vacuole_angles_deg, vacuole_sectors8 (list),
        and vacuole_mask8 (bitmask over 8 sectors).

    Returns a dict with fields. Safely handles degenerate contours and small objects.
    """
    out = {
        "orientation8": None,
        "bright_sector8": None,
        "vacuole_count": 0,
        "vacuole_angles_deg": [],
        "vacuole_sectors8": [],
        "vacuole_mask8": 0,
    }
    if bgr is None or cnt is None or len(cnt) < 5:
        return out

    h, w = bgr.shape[:2]
    gray = cv2.cvtColor(bgr, cv2.COLOR_BGR2GRAY)
    hsv = cv2.cvtColor(bgr, cv2.COLOR_BGR2HSV)
    V = hsv[:, :, 2]

    # Orientation (8 bins) from fitEllipse (OpenCV angle 0..180)
    try:
        ellipse = cv2.fitEllipse(cnt)
        # ellipse = ((cx,cy),(MA,ma),angle)
        angle = float(ellipse[2])  # 0..180 (OpenCV)
        orient8 = int(round(angle / (180.0 / 8.0))) % 8
        out["orientation8"] = orient8
    except Exception:
        out["orientation8"] = None

    # Centroid + reference radius
    M = cv2.moments(cnt)
    if M["m00"] <= 0:
        return out
    cx = M["m10"] / M["m00"]
    cy = M["m01"] / M["m00"]
    r_med = _median_contour_radius(cnt, cx, cy)
    if r_med <= 1:
        return out

    # Periphery annulus for brightness & vacuoles
    annulus = _annulus_mask_from_filled((h, w), cnt, band_frac=periphery_band_frac)
    if annulus is None or annulus.max() == 0:
        # fallback: thin band along edge
        band_px = max(2, int(0.08 * r_med))
        annulus = _edge_band_mask_from_contour((h, w), cnt, band_px)

    # --- Brightness sector (sum V in each sector of the annulus)
    ys, xs = np.nonzero(annulus)
    if len(xs) >= 3:
        sector_sums = [0.0] * n_sectors
        for py, px in zip(ys, xs):
            sector = _polar_sector_index(cx, cy, px, py, n_sectors=n_sectors)
            sector_sums[sector] += float(V[py, px])
        out["bright_sector8"] = int(np.argmax(sector_sums))
    else:
        out["bright_sector8"] = None

    # --- Vacuole detection near periphery
    # We detect circular blobs in the annulus area in both bright and dark passes.
    blur = cv2.GaussianBlur(gray, (5, 5), 0)

    # Radii and min distance relative to object size
    minR = max(2, int(hough_min_r_frac * r_med))
    maxR = max(minR + 1, int(hough_max_r_frac * r_med))
    minDist = max(4, int(hough_min_dist_frac * r_med))

    vac_angles = []
    vac_sectors = []
    mask8 = 0

    def _hough_pass(src_img):
        try:
            circles = cv2.HoughCircles(
                src_img,
                cv2.HOUGH_GRADIENT,
                dp=hough_dp,
                minDist=minDist,
                param1=hough_param1,
                param2=hough_param2,
                minRadius=minR,
                maxRadius=maxR,
            )
        except Exception:
            circles = None
        if circles is None:
            return []
        return circles[0]

    # Two passes: normal and inverted (to catch bright and dark vacuoles)
    candidates = []
    for mat in (blur, (255 - blur)):
        cand = _hough_pass(mat)
        if len(cand):
            candidates.append(cand)
    if len(candidates):
        cand = np.vstack(candidates)
        # Filter: must lie within the periphery annulus and at boundary radius
        # We'll require distance to centroid near r_med, within ±0.35*r_med.
        band_tol = 0.35 * r_med
        ann = annulus > 0
        for (x, y, rr) in cand:
            x, y, rr = float(x), float(y), float(rr)
            # Check inside image
            if not (0 <= int(round(x)) < w and 0 <= int(round(y)) < h):
                continue
            # Must be in the annulus band:
            if not ann[int(round(y)), int(round(x))]:
                continue
            dist = math.hypot(x - cx, y - cy)
            if abs(dist - r_med) > band_tol:
                continue
            ang = math.degrees(math.atan2(-(y - cy), (x - cx))) % 360.0
            sector = _polar_sector_index(cx, cy, x, y, n_sectors=n_sectors)
            vac_angles.append(float(ang))
            vac_sectors.append(int(sector))
            mask8 |= 1 << int(sector)

    # Deduplicate sector hits lightly (optional); here we keep all but report unique sectors in mask.
    out["vacuole_count"] = int(len(vac_angles))
    out["vacuole_angles_deg"] = vac_angles
    out["vacuole_sectors8"] = vac_sectors
    out["vacuole_mask8"] = int(mask8)

    return out

# === END RADIAL + VACUOLE HELPERS ============================================

# ---------------------------
# Color / morphology helpers
# ---------------------------

# Tunables (you can later promote to CLI if you want)
SAT_MIN        = 0.18   # if S < SAT_MIN → "Unknown"
V_DARK_MIN     = 0.05   # very dark = effectively unknown/neutral
EDGE_FRAC_FLASH= 0.12   # edge density fraction that suggests a burst
V_FLASH_MIN    = 0.60   # minimum V to treat an edge spike as flash
RING_SCORE_MIN = 0.25   # annulus brighter than center by ≥25% → ring

# 4 bins that cover the full 360° hue circle, with wrap-around
# Yellow: 30–90°, Green: 90–160°, Blue: 160–260°, Pink/Magenta: 260–360° + 0–30°
COLOR_BINS = [
    ("Yellow",       30.0,  90.0),
    ("Green",        90.0, 160.0),
    ("Blue",        160.0, 260.0),
    ("Pink/Magenta", 260.0, 360.0),
    ("Pink/Magenta",   0.0,  30.0),  # wrap segment
]

def label_color_hsv(h, s, v, sat_min=SAT_MIN, v_dark=V_DARK_MIN):
    """Map HSV → one of 4 full-name color bins; reserve 'Unknown' for low S or very low V."""
    if np.isnan(h) or np.isnan(s) or np.isnan(v):
        return "Unknown"
    if s < sat_min or v < v_dark:
        return "Unknown"
    h = float(h) % 360.0
    for name, lo, hi in COLOR_BINS:
        if lo <= h < hi:
            return name
    return "Unknown"

def ring_score_center_vs_annulus(gray: np.ndarray) -> float:
    """
    Simple ring detector: compare mean intensity in a small center disk vs an annulus.
    Returns a score in [0, 1]-ish: max(annulus - center, 0) / max(annulus, 1).
    """
    hh, ww = gray.shape[:2]
    cy, cx = hh // 2, ww // 2
    R  = int(min(hh, ww) * 0.40)     # outer radius for our analysis window
    r1 = max(1, int(R * 0.25))       # center radius
    r2 = max(r1 + 1, int(R * 0.50))  # annulus outer radius

    yy, xx = np.ogrid[:hh, :ww]
    dist = np.sqrt((yy - cy) ** 2 + (xx - cx) ** 2)

    center_mask  = (dist <= r1)
    annulus_mask = (dist >  r1) & (dist <= r2)

    center_mean  = float(np.mean(gray[center_mask])) if np.any(center_mask) else 0.0
    annulus_mean = float(np.mean(gray[annulus_mask])) if np.any(annulus_mask) else 0.0
    if annulus_mean <= 1.0:  # avoid div-by-zero and tiny denominators
        return 0.0
    return max(annulus_mean - center_mean, 0.0) / annulus_mean

# ---------------------------
# Feature extraction (fallbacks if missing)
# ---------------------------

def compute_basic_shape_from_img(img_bgr):
    """
    Compute area, aspect_ratio, solidity, eccentricity (best-effort)
    from a single-channel mask extracted via adaptive threshold.
    Returns dict of features; NaNs if cv2 not available.
    """
    if cv2 is None or img_bgr is None:
        return dict(area=np.nan, aspect_ratio=np.nan, solidity=np.nan, eccentricity=np.nan)
    try:
        gray = cv2.cvtColor(img_bgr, cv2.COLOR_BGR2GRAY)
        # adaptive threshold to get a blob
        thr = cv2.adaptiveThreshold(gray, 255, cv2.ADAPTIVE_THRESH_GAUSSIAN_C,
                                    cv2.THRESH_BINARY, 35, 2)
        contours, _ = cv2.findContours(thr, cv2.RETR_EXTERNAL, cv2.CHAIN_APPROX_SIMPLE)
        if not contours:
            return dict(area=np.nan, aspect_ratio=np.nan, solidity=np.nan, eccentricity=np.nan)
        cnt = max(contours, key=cv2.contourArea)
        area = float(cv2.contourArea(cnt))
        if area <= 0:
            return dict(area=np.nan, aspect_ratio=np.nan, solidity=np.nan, eccentricity=np.nan)
        x, y, w, h = cv2.boundingRect(cnt)
        aspect_ratio = float(w) / float(h) if h > 0 else np.nan

        # solidity = area/convex_area
        hull = cv2.convexHull(cnt)
        hull_area = float(cv2.contourArea(hull)) if hull is not None else np.nan
        solidity = area / hull_area if hull_area and hull_area > 0 else np.nan

        # eccentricity via fitEllipse if possible
        ecc = np.nan
        if len(cnt) >= 5:
            (cx, cy), (MA, ma), angle = cv2.fitEllipse(cnt)  # MA=major axis, ma=minor axis
            MA = float(MA); ma = float(ma)
            if MA > 0 and ma > 0:
                # ellipse eccentricity e = sqrt(1 - (b^2/a^2)); a = max(MA, ma)/2, b = min/2
                a = max(MA, ma)/2.0
                b = min(MA, ma)/2.0
                if a > 0:
                    ratio = (b*b)/(a*a)
                    ratio = max(0.0, min(1.0, ratio))  # clamp for numeric safety
                    ecc = math.sqrt(1.0 - ratio)
        return dict(area=area, aspect_ratio=aspect_ratio, solidity=solidity, eccentricity=ecc)
    except Exception:
        return dict(area=np.nan, aspect_ratio=np.nan, solidity=np.nan, eccentricity=np.nan)

def compute_phash64_from_img(img_bgr):
    """
    Compute a 64-bit pHash (integer) using DCT (no external deps).
    """
    if cv2 is None or img_bgr is None:
        return None
    try:
        gray = cv2.cvtColor(img_bgr, cv2.COLOR_BGR2GRAY)
        gray = cv2.resize(gray, (32, 32), interpolation=cv2.INTER_AREA)
        gray = np.float32(gray)
        dct = cv2.dct(gray)
        # top-left 8x8
        dct8 = dct[:8, :8]
        med = np.median(dct8)
        bits = (dct8 > med).astype(np.uint8).flatten()
        # pack into 64-bit
        v = 0
        for b in bits:
            v = (v << 1) | int(b)
        return v
    except Exception:
        return None

def load_img(thumbs_dir: Path, name: str):
    if cv2 is None:
        return None
    try:
        p = (thumbs_dir / name)
        if not p.exists():
            return None
        img = cv2.imread(str(p), cv2.IMREAD_COLOR)
        return img
    except Exception:
        return None

# ---------------------------
# Strict-gated distance
# ---------------------------

class StrictGatedMetric:
    def __init__(self, w_phash=2.0, w_hue=1.0, w_feat=1.0,
                 hue_gate_deg=14.0, area_ratio_gate=0.45,
                 solidity_gate=0.20, ecc_gate=0.28, ar_gate=0.60):
        self.w_phash = float(w_phash)
        self.w_hue = float(w_hue)
        self.w_feat = float(w_feat)
        self.hue_gate_deg = float(hue_gate_deg)
        self.area_ratio_gate = float(area_ratio_gate)
        self.solidity_gate = float(solidity_gate)
        self.ecc_gate = float(ecc_gate)
        self.ar_gate = float(ar_gate)

    def pair_dist(self, a, b, feat_scale):
        """
        a, b are dict-like records with required keys:
        'phash64' (int or None), 'h' (hue), 'area','solidity','ecc','ar'
        feat_scale: dict with 'log_area_mu','log_area_sigma', etc for z-scaling.
        Returns distance in [0,1].
        """
        # Hard gates
        # Hue
        dh = circ_hue_delta(a['h'], b['h'], scale=180.0)
        if not np.isnan(dh) and dh > self.hue_gate_deg:
            return 1.0

        # Area ratio
        A1, A2 = a['area'], b['area']
        if (not np.isnan(A1)) and (not np.isnan(A2)):
            mn = min(A1, A2); mx = max(A1, A2) if max(A1, A2) > 0 else np.nan
            if not np.isnan(mx):
                if (mn / mx) < self.area_ratio_gate:
                    return 1.0

        # Solidity
        s1, s2 = a['solidity'], b['solidity']
        if (not np.isnan(s1)) and (not np.isnan(s2)):
            if abs(s1 - s2) > self.solidity_gate:
                return 1.0

        # Eccentricity
        e1, e2 = a['ecc'], b['ecc']
        if (not np.isnan(e1)) and (not np.isnan(e2)):
            if abs(e1 - e2) > self.ecc_gate:
                return 1.0

        # Aspect ratio
        r1, r2 = a['ar'], b['ar']
        if (not np.isnan(r1)) and (not np.isnan(r2)):
            if abs(r1 - r2) > self.ar_gate:
                return 1.0

        # Soft distances
        parts = []
        weights = []

        # pHash
        d_ph = 1.0
        if a['phash64'] is not None and b['phash64'] is not None:
            d_ph = hamming64(a['phash64'], b['phash64']) / 64.0
        parts.append(d_ph); weights.append(self.w_phash)

        # Hue
        d_hue = 0.0 if np.isnan(dh) else (dh / 180.0)
        parts.append(d_hue); weights.append(self.w_hue)

        # Shape features L1 (z-scored)
        f_sum = 0.0; f_cnt = 0
        # log_area
        for key, mu_key, sd_key in [
            ('log_area', 'log_area_mu', 'log_area_sd'),
            ('solidity', 'sol_mu', 'sol_sd'),
            ('ecc', 'ecc_mu', 'ecc_sd'),
            ('ar', 'ar_mu', 'ar_sd'),
        ]:
            va = a[key]; vb = b[key]
            mu = feat_scale[mu_key]; sd = feat_scale[sd_key]
            if not np.isnan(va) and not np.isnan(vb):
                za = 0.0 if sd == 0 or np.isnan(sd) else (va - mu)/sd
                zb = 0.0 if sd == 0 or np.isnan(sd) else (vb - mu)/sd
                f_sum += abs(za - zb)
                f_cnt += 1
        d_feat = (f_sum / f_cnt) if f_cnt > 0 else 0.0
        # map to 0..1 via logistic-ish squashing (keeps moderate values in)
        d_feat = 1.0 - math.exp(-d_feat)  # monotonic, 0→0, grows to 1
        parts.append(d_feat); weights.append(self.w_feat)

        denom = sum(weights) if sum(weights) > 0 else 1.0
        d = sum(p*w for p, w in zip(parts, weights)) / denom
        return float(max(0.0, min(1.0, d)))

# ---------------------------
# Load atlas & prepare features
# ---------------------------

def load_atlas(atlas_csv: Path, thumbs_dir: Path, min_area_px: int):
    """
    Robust atlas reader:
      - Accepts many alternate header names for: thumbnail, clip/json id, event index, HSV, shape, phash.
      - If event index is missing, derives it from the thumbnail filename (e###/frame###/obj_frame###),
        else by per-clip rank of start_ts, else by per-clip row order.
      - Back-fills missing HSV/shape/pHash directly from the image when available.
      - Applies an optional minimum-area filter.
      - Computes log_area for downstream normalization.
    Returns: list[dict] with keys:
      thumb, json_file, e_idx, h, s, v, area, solidity, ecc, ar, phash64, log_area
    """
    import os, re
    import pandas as pd
    import numpy as np

    df = pd.read_csv(atlas_csv)
    if df.empty:
        raise ValueError("atlas.csv is empty")

    # Map lower->original for flexible lookup
    colmap = {c.strip().lower(): c for c in df.columns}

    def pick(*cands) -> str | None:
        for c in cands:
            if c and c.lower() in colmap:
                return colmap[c.lower()]
        return None

    # Likely names in atlas
    col_thumb = pick("thumb_obj", "thumb", "thumb_path", "obj_thumb", "obj", "thumbname", "thumb_name")
    col_json  = pick("json_file", "json", "video_file", "video", "source_json", "file", "src", "clip")
    col_event = pick("event_index", "event_idx", "e_idx", "eid", "e_id", "eindex", "index", "idx",
                     "frame_idx", "frame_index", "frame", "slice_index")

    col_start = pick("start_ts", "start", "t0", "begin_ts", "ts_start")
    col_end   = pick("end_ts", "end", "t1", "stop_ts", "ts_end")

    col_h = pick("h_deg_img", "h_deg", "hsv_mean_h", "hue_deg", "h")   # degrees (0..360)
    col_s = pick("s_norm", "hsv_mean_s", "s")                           # 0..1
    col_v = pick("v_norm", "hsv_mean_v", "v")                           # 0..1

    col_area = pick("area", "area_px")
    col_sol  = pick("solidity")
    col_ecc  = pick("eccentricity", "ecc")
    col_ar   = pick("aspect_ratio", "ar")
    col_phash = pick("phash64", "phash")

    if not col_thumb or not col_json:
        raise ValueError(
            "atlas.csv must include a thumbnail column and a clip id column.\n"
            f"Looked for thumb_obj/thumb/... and json_file/video/...; got: {list(df.columns)}"
        )

    # Derive event index if missing
    if not col_event:
        def infer_idx_from_thumb(name: str) -> int | None:
            s = os.path.basename(str(name))
            for pat in (r"_e(\d+)_", r"e(\d+)", r"event[_\-]?(\d+)", r"frame[_\-]?(\d+)", r"obj_frame[_\-]?(\d+)"):
                m = re.search(pat, s, flags=re.IGNORECASE)
                if m:
                    try:
                        return int(m.group(1))
                    except Exception:
                        pass
            return None

        df["_e_idx_inferred"] = df[col_thumb].apply(infer_idx_from_thumb)

        if df["_e_idx_inferred"].isna().all() and col_start:
            # Rank by start_ts per clip
            try:
                df["_e_idx_inferred"] = (
                    df.groupby(df[col_json])[col_start]
                      .rank(method="first")
                      .astype("Int64")
                      .fillna(0)
                      .astype(int) - 1
                )
            except Exception:
                df["_e_idx_inferred"] = df.groupby(df[col_json]).cumcount()
        elif df["_e_idx_inferred"].isna().all():
            # Stable per-clip row order
            df["_e_idx_inferred"] = df.groupby(df[col_json]).cumcount()

        col_event = "_e_idx_inferred"

    # Build records
    recs = []
    for _, row in df.iterrows():
        thumb = str(row[col_thumb]) if (col_thumb and not pd.isna(row[col_thumb])) else None
        json_file = str(row[col_json]) if (col_json and not pd.isna(row[col_json])) else None
        e_idx = int(row[col_event]) if (col_event and not pd.isna(row[col_event])) else 0

        h = safe_float(row[col_h]) if col_h else np.nan
        s = safe_float(row[col_s]) if col_s else np.nan
        v = safe_float(row[col_v]) if col_v else np.nan

        area = safe_float(row[col_area]) if col_area else np.nan
        sol  = safe_float(row[col_sol])  if col_sol  else np.nan
        ecc  = safe_float(row[col_ecc])  if col_ecc  else np.nan
        ar   = safe_float(row[col_ar])   if col_ar   else np.nan

        ph   = parse_phash64(row[col_phash]) if col_phash else None

        recs.append(dict(
            idx=e_idx,
            thumb=thumb,
            json_file=json_file,
            e_idx=e_idx,
            h=h, s=s, v=v,
            area=area, solidity=sol, ecc=ecc, ar=ar,
            phash64=ph,
            # include timestamps if your atlas has them
            start_ts=safe_float(row[col_start]) if col_start else None,
            end_ts=safe_float(row[col_end]) if col_end else None,
        ))

    # Determine if we need image-derived backfills
    need_img_fill = any(
        (np.isnan(r["h"]) or np.isnan(r["s"]) or np.isnan(r["v"])
         or np.isnan(r["area"]) or np.isnan(r["solidity"]) or np.isnan(r["ecc"]) or np.isnan(r["ar"])
         or r["phash64"] is None)
        for r in recs
    )

    # Back-fill from images when available (HSV, shape, phash)
    if need_img_fill and cv2 is not None:
        for r in recs:
            if not r["thumb"]:
                continue
            img = load_img(thumbs_dir, r["thumb"])
            if img is None:
                continue

            # HSV backfill
            if np.isnan(r["h"]) or np.isnan(r["s"]) or np.isnan(r["v"]):
                hsv = cv2.cvtColor(img, cv2.COLOR_BGR2HSV)
                H, S, V = cv2.split(hsv)
                if np.isnan(r["h"]): r["h"] = float(H.mean()) * 2.0
                if np.isnan(r["s"]): r["s"] = float(S.mean()) / 255.0
                if np.isnan(r["v"]): r["v"] = float(V.mean()) / 255.0

            # Shape backfill
            if np.isnan(r["area"]) or np.isnan(r["solidity"]) or np.isnan(r["ecc"]) or np.isnan(r["ar"]):
                feats = compute_basic_shape_from_img(img)
                if np.isnan(r["area"])      and not np.isnan(feats.get("area", np.nan)):           r["area"]     = float(feats["area"])
                if np.isnan(r["ar"])        and not np.isnan(feats.get("aspect_ratio", np.nan)):   r["ar"]       = float(feats["aspect_ratio"])
                if np.isnan(r["solidity"])  and not np.isnan(feats.get("solidity", np.nan)):       r["solidity"] = float(feats["solidity"])
                if np.isnan(r["ecc"])       and not np.isnan(feats.get("eccentricity", np.nan)):   r["ecc"]      = float(feats["eccentricity"])

            # pHash backfill
            if r["phash64"] is None:
                ph = compute_phash64_from_img(img)
                if ph is not None:
                    r["phash64"] = ph

        # ---- Enhanced annotations (always run) ----
    for r in recs:
        # log_area
        r["log_area"] = np.log(max(1.0, r["area"])) if not np.isnan(r["area"]) else np.nan

        # Base morphology via solidity (quick triage)
        if not np.isnan(r["solidity"]):
            if r["solidity"] >= 0.85:
                morph = "sphere"
            elif r["solidity"] >= 0.50:
                morph = "ring"   # candidate ring; will verify with center/annulus test
            else:
                morph = "cross/star"
        else:
            morph = "unknown"

        # Load image once for per-event visual tests
        img = load_img(thumbs_dir, r["thumb"]) if r.get("thumb") else None
        gray = cv2.cvtColor(img, cv2.COLOR_BGR2GRAY) if (img is not None and cv2 is not None) else None

        # Optional: refine ring via center vs annulus brightness
        if gray is not None:
            rs = ring_score_center_vs_annulus(gray)
            r["ring_score"] = float(rs)
            if rs >= RING_SCORE_MIN:
                morph = "ring"
        else:
            r["ring_score"] = float("nan")

        # Orientation (yin-yang) for all shapes (↑ top-bright, ↓ bottom-bright)
        ori = None
        if gray is not None:
            hh, ww = gray.shape
            top_mean = float(np.mean(gray[:hh // 2, :]))
            bot_mean = float(np.mean(gray[hh // 2:, :]))
            if top_mean > bot_mean * 1.10:
                ori = "↑"
            elif bot_mean > top_mean * 1.10:
                ori = "↓"

        # Edge density for flash detection
        edge_frac = float("nan")
        if gray is not None:
            edges = cv2.Canny(gray, 50, 150)
            edge_frac = float(np.count_nonzero(edges)) / float(edges.size)

        # Robust flash: very bright OR (edge spike + moderately bright)
        v_val = r.get("v", np.nan)
        flash = (not np.isnan(v_val) and v_val >= 0.90)  # absolute bright spike
        if (not flash) and (not np.isnan(edge_frac)) and (edge_frac >= EDGE_FRAC_FLASH) and (not np.isnan(v_val)) and (v_val >= V_FLASH_MIN):
            flash = True

        # Full-circle color label (Unknown reserved for low S or very low V)
        r["color_label"] = label_color_hsv(r.get("h", np.nan), r.get("s", np.nan), r.get("v", np.nan))

        # Commit fields
        r["morphology"] = morph
        r["orientation"] = ori
        r["edge_frac"] = edge_frac
        r["flash"] = bool(flash)

    return recs


# ---------------------------
# Clustering (strict‑gated)
# ---------------------------

def cluster_records_strict(recs, args):
    """
    Cluster with strict gating. IMPORTANT: -1 (DBSCAN noise) stays noise (cluster=None).
    Very small clusters (< args.min_cluster_size) remain clusters here; we skip them in tokenization.
    """
    import numpy as np
    from collections import defaultdict

    # Prepare global z-scale for shape features
    arr_logA = np.array([r['log_area'] for r in recs], dtype=float)
    arr_sol  = np.array([r['solidity'] for r in recs], dtype=float)
    arr_ecc  = np.array([r['ecc'] for r in recs], dtype=float)
    arr_ar   = np.array([r['ar'] for r in recs], dtype=float)

    feat_scale = dict(
        log_area_mu=np.nanmean(arr_logA), log_area_sd=np.nanstd(arr_logA),
        sol_mu=np.nanmean(arr_sol),       sol_sd=np.nanstd(arr_sol),
        ecc_mu=np.nanmean(arr_ecc),       ecc_sd=np.nanstd(arr_ecc),
        ar_mu=np.nanmean(arr_ar),         ar_sd=np.nanstd(arr_ar),
    )

    metric = StrictGatedMetric(
        w_phash=args.w_phash, w_hue=args.w_hue, w_feat=args.w_feat,
        hue_gate_deg=args.gate_hue_deg, area_ratio_gate=args.gate_area_ratio,
        solidity_gate=args.gate_solidity, ecc_gate=args.gate_ecc, ar_gate=args.gate_ar
    )

    # Hue buckets
    hue_bins = defaultdict(list)
    for r in recs:
        hb = quantize_hue(r['h'], bin_deg=6.0) if not np.isnan(r['h']) else ('nan',)
        hue_bins[hb].append(r)

    next_cluster_id = 0
    for hb, bucket in hue_bins.items():
        n = len(bucket)
        if n == 1:
            # don't assign a cluster yet; treat as tiny/noise-like; tokenization will skip it
            bucket[0]['cluster'] = None
            continue

        # pairwise distances in bucket
        D = np.zeros((n, n), dtype=float)
        for i in range(n):
            for j in range(i+1, n):
                D[i, j] = D[j, i] = metric.pair_dist(bucket[i], bucket[j], feat_scale)

        # DBSCAN
        db = DBSCAN(eps=float(args.eps), min_samples=int(args.min_samples), metric='precomputed')
        labels = db.fit_predict(D)

        # Assign clusters; keep noise as None
        unique = np.unique(labels)
        for li in unique:
            idxs = np.where(labels == li)[0]
            if li == -1:
                for k in idxs:
                    bucket[k]['cluster'] = None
                continue
            # select medoid within this component
            subD = D[np.ix_(idxs, idxs)]
            mloc = np.argmin(subD.sum(axis=1))
            med_k = int(idxs[int(mloc)])
            gid = next_cluster_id
            next_cluster_id += 1
            for k in idxs:
                bucket[k]['cluster'] = gid
            # tag a prototype
            for k in idxs:
                bucket[k]['is_prototype'] = (k == med_k)

    # Gather clusters (exclude None)
    by_cluster = defaultdict(list)
    for r in recs:
        cid = r.get('cluster', None)
        if cid is not None:
            by_cluster[cid].append(r)

    # If a cluster has no prototype tag (rare), mark its first as prototype
    for cid, rows in by_cluster.items():
        if not any(row.get('is_prototype') for row in rows):
            rows[0]['is_prototype'] = True

    return recs, by_cluster, feat_scale


# ---------------------------
# Tokenization & codebook
# ---------------------------

def assign_tokens(by_cluster, min_cluster_size: int = 3):
    """
    Assign tokens to clusters, skipping tiny clusters (treated as noise later).
    Uses an unbounded base-26 stream: A..Z, AA..AZ, BA..BZ, ... AAA.., etc.
    Returns (token_map: cid->token, legend: token->meta)
    """
    import string
    def base26_stream():
        letters = string.ascii_uppercase
        n = 1
        while True:
            # emit all length-n strings
            total = len(letters) ** n
            for idx in range(total):
                x = idx
                s = []
                for _ in range(n):
                    s.append(letters[x % 26])
                    x //= 26
                yield "".join(reversed(s))
            n += 1

    # clusters sorted by size (desc), then by prototype hue if available
    clusters = []
    for cid, rows in by_cluster.items():
        if not rows:
            continue
        cnt = len(rows)
        proto = next((r for r in rows if r.get('is_prototype')), rows[0])
        clusters.append((cid, cnt, proto))
    clusters.sort(key=lambda x: (-x[1], (x[2].get('h', 999.0) if x[2].get('h') is not None else 999.0)))

    token_map = {}
    legend = {}
    gen = base26_stream()
    for cid, cnt, proto in clusters:
        if cnt < min_cluster_size:
            # leave un-tokenized; will render as 'X' later
            continue
        tok = next(gen)  # unlimited supply
        token_map[cid] = tok
        legend[tok] = dict(
            cluster_id=int(cid),
            count=int(cnt),
            prototype=dict(
                thumb_obj=proto.get('thumb'),
                json_file=proto.get('json_file'),
                e_idx=proto.get('e_idx'),
                h=proto.get('h'), s=proto.get('s'), v=proto.get('v'),
                area=proto.get('area'), solidity=proto.get('solidity'),
                ecc=proto.get('ecc'), ar=proto.get('ar'),
                phash64=proto.get('phash64')
            )
        )
    return token_map, legend


# ---------------------------
# Sequence builder
# ---------------------------


def extract_event_attributes_with_radial(
    recs,
    thumbs_dir: Path,
    token_map: dict,
    n_sectors: int = 8,
    *,
    enable_radial: bool = True,
    enable_vacuoles: bool = True,
    max_thumb_side: int = 256,
    periphery_band_frac: float = 0.12,
    hough_min_r_frac: float = 0.03,
    hough_max_r_frac: float = 0.12,
    hough_dp: float = 1.2,
    hough_param1: int = 80,
    hough_param2: int = 14,
    hough_min_dist_frac: float = 0.08,
    s_min_for_color: float = 0.12,
    v_min_for_color: float = 0.08,
):
<<<<<<< HEAD
     """
    Aggregate detections per (json_file, e_idx) and compute:
      - majority cluster token
      - color label (prefer existing 'color_label'; else HSV->name; else Unknown)
      - arrow (↑/↓) if present in recs, optional radial/vacuole enrichments.
  
  Radial/vacuole enrichment (orientation, sector, vacuole_* fields) is only
  computed when the corresponding `enable_radial`/`enable_vacuoles` flags are
  true. Hue-based color inference respects the provided S/V guard rails.

  Returns dict: (jf, e_idx) -> {token, color_label, arrow, orientation8?, ...}    
=======
    """
    Aggregate detections per (json_file, e_idx) and compute:
        - majority cluster token
        - color label (prefer existing 'color_label'; else HSV->name; else Unknown)
        - arrow (↑/↓) if present in recs, optional radial/vacuole enrichments.

    Radial/vacuole enrichment (orientation, sector, vacuole_* fields) is only
    computed when the corresponding `enable_radial`/`enable_vacuoles` flags are
    true. Hue-based color inference respects the provided S/V guard rails.

    Returns dict: (jf, e_idx) -> {token, color_label, arrow, orientation8?, ...} 
>>>>>>> 36b916b1
  """
    by_event = defaultdict(list)
    for r in recs:
        jf = r.get("json_file")
        ei = r.get("e_idx")
        if jf is None or pd.isna(jf) or ei is None:
            continue
        by_event[(jf, int(ei))].append(r)

    out = {}


    # Cache expensive thumbnail analyses so repeated thumbs only pay the cost once
    process_sig = (
        int(n_sectors),
        float(periphery_band_frac),
        float(hough_min_r_frac),
        float(hough_max_r_frac),
        float(hough_dp),
        int(hough_param1),
        int(hough_param2),
        float(hough_min_dist_frac),
        int(max_thumb_side) if isinstance(max_thumb_side, (int, float)) else None,
    )
    thumb_feature_cache = {}

    def analyze_thumb(thumb_name: str):
        """Return cached radial/vacuole features for a thumbnail."""
        key = (thumb_name, process_sig)
        if key in thumb_feature_cache:
            return thumb_feature_cache[key]

        result = None
        if thumbs_dir is None or cv2 is None or not thumb_name:
            thumb_feature_cache[key] = result
            return result

        img = load_img(thumbs_dir, thumb_name)
        if img is None:
            thumb_feature_cache[key] = result
            return result

        if isinstance(max_thumb_side, (int, float)) and max_thumb_side:
            max_side = int(max_thumb_side)
            if max_side > 0:
                h, w = img.shape[:2]
                m = max(h, w)
                if m > max_side:
                    scale = max_side / float(m)
                    new_w = max(1, int(round(w * scale)))
                    new_h = max(1, int(round(h * scale)))
                    img = cv2.resize(img, (new_w, new_h), interpolation=cv2.INTER_AREA)

        gray = cv2.cvtColor(img, cv2.COLOR_BGR2GRAY)
        thr = cv2.adaptiveThreshold(
            gray,
            255,
            cv2.ADAPTIVE_THRESH_GAUSSIAN_C,
            cv2.THRESH_BINARY,
            35,
            2,
        )
        cnts, _ = cv2.findContours(thr, cv2.RETR_EXTERNAL, cv2.CHAIN_APPROX_SIMPLE)
        if cnts:
            cnt = max(cnts, key=cv2.contourArea)
            result = compute_radial_and_vacuole_features(
                img,
                cnt,
                n_sectors=n_sectors,
                periphery_band_frac=periphery_band_frac,
                hough_min_r_frac=hough_min_r_frac,
                hough_max_r_frac=hough_max_r_frac,
                hough_dp=hough_dp,
                hough_param1=hough_param1,
                hough_param2=hough_param2,
                hough_min_dist_frac=hough_min_dist_frac,
            )
        else:
            result = {
                "orientation8": None,
                "bright_sector8": None,
                "vacuole_angles_deg": [],
                "vacuole_sectors8": [],
                "vacuole_mask8": 0,
                "vacuole_count": 0,
            }

        thumb_feature_cache[key] = result
        return result
    for (jf, ei), rows in by_event.items():
        cids = [rr.get("cluster") for rr in rows if rr.get("cluster") is not None]
        token = "_"
        maj_cid = None
        if cids:
            maj_cid = Counter(cids).most_common(1)[0][0]
            toks = [token_map[c] for c in cids if c in token_map]
            if toks:
                token = Counter(toks).most_common(1)[0][0]

        color_lbls = [str(rr.get("color_label")) for rr in rows if rr.get("color_label")]
        if color_lbls:
            color_label = Counter(color_lbls).most_common(1)[0][0]
        else:
            valid_hues = []
            for rr in rows:
                h_val = safe_float(rr.get("h"), np.nan)
                if np.isnan(h_val):
                    continue
                s_val = safe_float(rr.get("s"), np.nan)
                v_val = safe_float(rr.get("v"), np.nan)
                if not np.isnan(s_val) and s_val < s_min_for_color:
                    continue
                if not np.isnan(v_val) and v_val < v_min_for_color:
                    continue
                valid_hues.append(h_val)
<<<<<<< HEAD
          color_label = "Unknown"
          if valid_hues:
=======
            color_label = "Unknown"
            if valid_hues:
>>>>>>> 36b916b1
                hmed = float(np.median(valid_hues))
                if 35.0 <= hmed < 70.0:
                    color_label = "Yellow"
                elif 80.0 <= hmed < 160.0:
                    color_label = "Green"
                elif 200.0 <= hmed < 260.0:
                    color_label = "Blue"
                elif hmed >= 300.0 or hmed < 10.0:
                    color_label = "Pink/Magenta"

        thumbs = [rr.get("thumb") for rr in rows if rr.get("thumb")]
        thumb = Counter(thumbs).most_common(1)[0][0] if thumbs else None

        arrow = None
        for rr in rows:
            orient_str = str(rr.get("orientation", ""))
            if orient_str.endswith("↑"):
                arrow = "↑"
                break
            if orient_str.endswith("↓"):
                arrow = "↓"
                break
        
        flash_vals = [bool(rr.get("flash")) for rr in rows]
        flash_flag = any(flash_vals)

        orient8 = None
        bright_sector8 = None
        vac_angles = []
        vac_sectors = []
        vac_mask8 = 0
        vac_count = 0
        want_radial = enable_radial or enable_vacuoles
        if thumb and want_radial:
            feats = analyze_thumb(thumb)
            if feats:
                if enable_radial:
                    orient8 = feats.get("orientation8")
                    bright_sector8 = feats.get("bright_sector8")
                if enable_vacuoles:
                    vac_angles = feats.get("vacuole_angles_deg", [])
                    vac_sectors = feats.get("vacuole_sectors8", [])
                    vac_mask8 = feats.get("vacuole_mask8", 0)
                    vac_count = feats.get("vacuole_count", 0)

        sector_idx = None if bright_sector8 is None else int(bright_sector8)
        if sector_idx is None:
            sector_label = "sector_unknown"
        else:
            sector_label = f"sector_{sector_idx}_of_{n_sectors}"

        out[(jf, ei)] = dict(
            token=token,
            cluster_id=None if maj_cid is None else int(maj_cid),
            color_label=color_label,
            arrow=arrow,
            flash=flash_flag,  
            orientation8=None if orient8 is None else int(orient8),
            sector8=sector_idx,
            sector_label=sector_label,
            vacuole_count=int(vac_count),
            vacuole_angles_deg=[float(a) for a in vac_angles],
            vacuole_sectors8=[int(s) for s in vac_sectors],
            vacuole_mask8=int(vac_mask8),
            thumb_obj=thumb,
        )

    return out


# ====== SEQUENCE BUILDER (DROP-IN) ============================================
def build_sequences(recs, token_map, thumbs_dir: Path, args):
    """
    Build per-video sequences with enriched per-event attributes:
      - token (majority), cluster_id (majority)
      - color_label (full names)
      - arrow (↑/↓ when seen in prior pipeline)
      - orientation8 (0..7), sector8 (0..7)
      - vacuole_* (count, angles, sectors, mask8)
      - enhanced_token for human-readable stream
    Also produce:
      - symbol_seq (classic token stream),
      - binary_seq from V,
      - cycles split by time gaps/resets.
    """
    from collections import defaultdict
    import numpy as np

    # brightness list for binary thresholding
    per_event_v = defaultdict(list)
    for r in recs:
        jf = r.get('json_file'); ei = r.get('e_idx')
        if jf is None or pd.isna(jf) or ei is None:
            continue
        if not np.isnan(r.get('v', np.nan)):
            per_event_v[(jf, int(ei))].append(float(r['v']))

    # video -> sorted event indices
    videos = defaultdict(set)
    for r in recs:
        jf = r.get('json_file'); ei = r.get('e_idx')
        if jf is None or pd.isna(jf) or ei is None:
            continue
        videos[jf].add(int(ei))
    for (jf, ei) in per_event_v.keys():
        videos[jf].add(int(ei))
    videos = {jf: sorted(list(eis)) for jf, eis in videos.items()}

    # Attributes per event
    attrs = extract_event_attributes_with_radial(
        recs, thumbs_dir, token_map,
        n_sectors=args.sectors,
        enable_radial=args.enable_radial,
        enable_vacuoles=args.enable_vacuoles,
        max_thumb_side=args.max_thumb_side,
        periphery_band_frac=args.radial_band_frac,
        hough_min_r_frac=args.hough_minr_frac,
        hough_max_r_frac=args.hough_maxr_frac,
        hough_dp=args.hough_dp,
        hough_param1=args.hough_param1,
        hough_param2=args.hough_param2,
        hough_min_dist_frac=args.hough_mindist_frac,
        s_min_for_color=args.s_min_for_color,
        v_min_for_color=args.v_min_for_color
    )

    results = {}
    for jf, e_idxs in videos.items():
        if not e_idxs:
            results[jf] = dict(
                json_file=jf, n_events=0, legend={}, symbol_seq="",
                binary_seq="", v_threshold=None, symbol_seq_enhanced="",
                events=[], cycles=[]
            )
            continue

        raw_tokens, v_vals, events_list, symbol_tokens = [], [], [], []
        for ei in e_idxs:
            a = attrs.get((jf, ei), None)
            tok = a["token"] if a else "_"
            raw_tokens.append(tok)

            # V for binary threshold
            vv = per_event_v.get((jf, ei), [])
            v_vals.append(np.nan if not vv else float(np.nanmean(vv)))

            # Best-effort timestamps
            rr = next((rr for rr in recs if rr.get("json_file")==jf and rr.get("e_idx")==ei), None)
            st = rr.get("start_ts") if rr else None
            en = rr.get("end_ts") if rr else None
            start_ts = float(st) if (st is not None and not np.isnan(st)) else None
            end_ts   = float(en) if (en is not None and not np.isnan(en)) else None
            duration = (end_ts - start_ts) if (start_ts is not None and end_ts is not None) else None

            if a:
                parts = []
                clr = a.get("color_label", "Unknown")
                arr = a.get("arrow") or ""
                if (not arr) and rr:
                    orient_str = str(rr.get("orientation") or "")
                    if orient_str.endswith("↑"):
                        arr = "↑"
                    elif orient_str.endswith("↓"):
                        arr = "↓"
                flash_flag = bool(a.get("flash"))
                base_tok = clr + arr
                if flash_flag and not base_tok.endswith("✦"):
                    base_tok += "✦"
                parts.append(base_tok)
                if a.get("orientation8") is not None:
                    parts.append(f"o{int(a['orientation8'])}")
                if a.get("sector8") is not None:
                    parts.append(f"s{int(a['sector8'])}")
                vc = int(a.get("vacuole_count", 0))
                if vc > 0:
                    vsec = a.get("vacuole_sectors8", [])
                    if vsec:
                        uniq = sorted(set([int(x) for x in vsec]))
                        parts.append("V[" + ",".join(str(x) for x in uniq) + "]")
                    else:
                        parts.append("Vx")
                else:
                    parts.append("V0")
                enhanced_display = " ".join(parts)
              
                thumb_name = a.get("thumb_obj", None)
                if not thumb_name and rr:
                    thumb_name = rr.get("thumb")
                events_list.append({
                    "event_index": int(ei),
                    "start_ts": start_ts, "end_ts": end_ts, "duration": duration,
                    "morphology": rr.get("morphology","unknown") if rr else "unknown",
                    "color_label": clr,
                    "arrow": arr,
                    "orientation": arr or None,
                    "flash": flash_flag,
                    "orientation8": a.get("orientation8", None),
                    "sector8": a.get("sector8", None),
                    "vacuole_count": vc,
                    "vacuole_angles_deg": a.get("vacuole_angles_deg", []),
                    "vacuole_sectors8": a.get("vacuole_sectors8", []),
                    "vacuole_mask8": a.get("vacuole_mask8", 0),
                    "cluster_id": a.get("cluster_id", None),
                    "thumb_obj": thumb_name,
                    "enhanced_token": enhanced_display
                })
                symbol_tokens.append(enhanced_display)
            else:
                flash_flag = bool(rr.get("flash", False)) if rr else False
                base_tok = "Unknown"
                if flash_flag:
                    base_tok += "✦"
                enhanced_display = f"{base_tok} V0"
                thumb_name = rr.get("thumb") if rr else None
                events_list.append({
                    "event_index": int(ei),
                    "start_ts": start_ts, "end_ts": end_ts, "duration": duration,
                    "morphology": rr.get("morphology","unknown") if rr else "unknown",
                    "color_label": "Unknown", "arrow": "",
                    "orientation": None,
                    "flash": flash_flag,
                    "orientation8": None, "sector8": None,
                    "vacuole_count": 0, "vacuole_angles_deg": [],
                    "vacuole_sectors8": [], "vacuole_mask8": 0,
                    "cluster_id": None, "thumb_obj": thumb_name,
                    "enhanced_token": enhanced_display
                })
                symbol_tokens.append(enhanced_display)

        symbol_seq = "".join(raw_tokens)
        v_arr = np.array(v_vals, dtype=float)
        v_med = np.nanmedian(v_arr)
        v_mad = np.nanmedian(np.abs(v_arr - v_med))
        v_thr = v_med + 0.8 * (v_mad if not np.isnan(v_mad) else 0.0)
        binary_seq = "".join(("1" if (not np.isnan(v) and v >= v_thr) else "0") for v in v_arr)
        extra = 0.5 * (v_mad if not np.isnan(v_mad) else 0.0)
        for idx, ev in enumerate(events_list):
            vv = v_arr[idx]
            spike = (not np.isnan(vv)) and (vv >= (v_thr + extra))
            if spike and not ev.get("flash", False):
                ev["flash"] = True
                parts = symbol_tokens[idx].split(" ") if symbol_tokens[idx] else []
                if parts:
                    if not parts[0].endswith("✦"):
                        parts[0] = parts[0] + "✦"
                    updated = " ".join(parts)
                    symbol_tokens[idx] = updated
                    ev["enhanced_token"] = updated
        symbol_seq_enhanced = " ".join(symbol_tokens)

        # cycles by >2s gap or time reset
        cycles_list = []
        if events_list and any(e.get("start_ts") is not None for e in events_list):
            current = []
            prev_st = events_list[0].get("start_ts")
            for idx, ev in enumerate(events_list):
                st = ev.get("start_ts")
                if idx > 0 and st is not None and prev_st is not None and ((st - prev_st) > 2.0 or st < prev_st):
                    cycles_list.append(" ".join(current))
                    current = []
                current.append(ev["enhanced_token"])
                prev_st = st
            if current: cycles_list.append(" ".join(current))

        results[jf] = {
            "json_file": jf,
            "n_events": len(e_idxs),
            "symbol_seq": symbol_seq,
            "binary_seq": binary_seq,
            "v_threshold": float(v_thr) if not np.isnan(v_thr) else None,
            "symbol_seq_enhanced": symbol_seq_enhanced,
            "events": events_list,
            "cycles": cycles_list
        }
    return results
# ==============================================================================



def most_common_token(cids, token_map):
    cnt = Counter([token_map.get(c) for c in cids if c in token_map])
    if not cnt:
        return "_"
    return cnt.most_common(1)[0][0]

# ---------------------------
# Main
# ---------------------------

# ====== MAIN (DROP-IN) ========================================================
def main():
    import argparse
    ap = argparse.ArgumentParser()
    ap.add_argument("--atlas", required=True, help="Path to atlas.csv")
    ap.add_argument("--thumbs", required=True, help="Directory containing thumbs (thumbs_obj)")
    ap.add_argument("--out", required=True, help="Output directory for sequences & codebook")

    # clustering/tokens (kept)
    ap.add_argument("--min-samples", type=int, default=6, help="DBSCAN min_samples")
    ap.add_argument("--eps", type=float, default=0.28, help="DBSCAN eps")
    ap.add_argument("--min-cluster-size", type=int, default=3,
                    help="Clusters smaller than this render as 'X'")

    ap.add_argument("--w-phash", type=float, default=2.0)
    ap.add_argument("--w-hue", type=float, default=1.0)
    ap.add_argument("--w-feat", type=float, default=1.0)

    ap.add_argument("--gate-hue-deg", type=float, default=14.0)
    ap.add_argument("--gate-area-ratio", type=float, default=0.45)
    ap.add_argument("--gate-solidity", type=float, default=0.20)
    ap.add_argument("--gate-ecc", type=float, default=0.28)
    ap.add_argument("--gate-ar", type=float, default=0.60)

    ap.add_argument("--min-area", type=int, default=50, help="Ignore blobs with area < this")

    # NEW: radial/vacuole controls
    ap.add_argument("--sectors", type=int, default=8)
    ap.add_argument("--enable-radial", action="store_true", help="Compute orientation8/sector8")
    ap.add_argument("--enable-vacuoles", action="store_true", help="Detect vacuoles on periphery")
    ap.add_argument("--max-thumb-side", type=int, default=256)
    ap.add_argument("--radial-band-frac", type=float, default=0.12)

    ap.add_argument("--hough-minr-frac", type=float, default=0.03)
    ap.add_argument("--hough-maxr-frac", type=float, default=0.12)
    ap.add_argument("--hough-dp", type=float, default=1.2)
    ap.add_argument("--hough-param1", type=int, default=80)
    ap.add_argument("--hough-param2", type=int, default=14)
    ap.add_argument("--hough-mindist-frac", type=float, default=0.08)

    ap.add_argument("--s-min-for-color", type=float, default=0.12)
    ap.add_argument("--v-min-for-color", type=float, default=0.08)

    args = ap.parse_args()

    atlas_csv = Path(args.atlas)
    thumbs_dir = Path(args.thumbs)
    out_dir = Path(args.out)
    ensure_dir(out_dir)

    print(f"[load] atlas: {atlas_csv}")
    recs = load_atlas(atlas_csv, thumbs_dir, args.min_area)
    if not recs:
        print("[ERR] atlas had no usable rows.")
        return

    print(f"[cluster] strict-gated DBSCAN (hue-first bucketing). N={len(recs)}")
    recs, by_cluster, feat_scale = cluster_records_strict(recs, args)
    n_clusters = len(by_cluster)
    print(f"[cluster] formed {n_clusters} clusters.")

    print("[tokenize] assign tokens & build codebook…")
    token_map, legend = assign_tokens(by_cluster, min_cluster_size=int(getattr(args, "min_cluster_size", 3)))

    # Build codebook
    codebook = dict(
        n_clusters=int(n_clusters),
        weights=dict(w_phash=args.w_phash, w_hue=args.w_hue, w_feat=args.w_feat),
        gates=dict(hue_deg=args.gate_hue_deg,
                   area_ratio=args.gate_area_ratio,
                   solidity=args.gate_solidity,
                   ecc=args.gate_ecc,
                   aspect_ratio=args.gate_ar),
        min_area_px=int(args.min_area),
        radial=dict(
            sectors=int(args.sectors),
            enable_radial=bool(args.enable_radial),
            enable_vacuoles=bool(args.enable_vacuoles),
            band_frac=float(args.radial_band_frac),
            hough=dict(
                minr_frac=float(args.hough_minr_frac),
                maxr_frac=float(args.hough_maxr_frac),
                dp=float(args.hough_dp),
                p1=int(args.hough_param1),
                p2=int(args.hough_param2),
                mindist_frac=float(args.hough_mindist_frac)
            ),
            color_guards=dict(s_min=float(args.s_min_for_color), v_min=float(args.v_min_for_color)),
            max_thumb_side=int(args.max_thumb_side)
        ),
        legend=legend
    )

    # Provide 'clusters' list for tools that expect it
    clusters_list = []
    for tok, meta in legend.items():
        clusters_list.append({
            "cluster_id": int(meta["cluster_id"]),
            "token": tok,
            "count": int(meta.get("count", 0)),
            "prototype": {
                "thumb_obj": meta.get("prototype", {}).get("thumb_obj", "")
            }
        })
    codebook["clusters"] = clusters_list

    codebook_path = out_dir / "symbol_codebook.json"
    write_json(codebook_path, codebook)
    print(f"[OK] codebook → {codebook_path}")

    # Build sequences per video (NOTE: pass thumbs_dir and args)
    print("[sequence] building per-video sequences…")
    seqs = build_sequences(recs, token_map, thumbs_dir, args)

    # Per-video JSONs
    for jf, obj in seqs.items():
        used = sorted(set([c for c in obj['symbol_seq'] if c not in ['_', ' ']]))
        vid_legend = {k: legend[k] for k in used if k in legend}

        out = {
            "json_file": jf,
            "n_events": obj["n_events"],
            "legend": vid_legend,
            "symbol_seq": obj["symbol_seq"],
            "symbol_seq_enhanced": obj["symbol_seq_enhanced"],
            "binary_seq": obj["binary_seq"],
            "v_threshold": obj["v_threshold"],
            "events": obj["events"],
            "cycles": obj["cycles"],
            "clustering": {
                "eps": float(args.eps),
                "min_samples": int(args.min_samples),
                "weights": codebook["weights"],
                "gates": codebook["gates"],
                "min_area_px": int(args.min_area),
                "method": "strict-gated (hue-bucketed DBSCAN)"
            }
        }

        stem = Path(jf).name
        out_path = out_dir / f"{stem}.sequence.json"
        write_json(out_path, out)
        print(f"[OK] {stem} → {out_path}")

    print("[DONE]")

if __name__ == "__main__":
    main()
# ==============================================================================
<|MERGE_RESOLUTION|>--- conflicted
+++ resolved
@@ -950,7 +950,6 @@
     s_min_for_color: float = 0.12,
     v_min_for_color: float = 0.08,
 ):
-<<<<<<< HEAD
      """
     Aggregate detections per (json_file, e_idx) and compute:
       - majority cluster token
@@ -962,7 +961,6 @@
   true. Hue-based color inference respects the provided S/V guard rails.
 
   Returns dict: (jf, e_idx) -> {token, color_label, arrow, orientation8?, ...}    
-=======
     """
     Aggregate detections per (json_file, e_idx) and compute:
         - majority cluster token
@@ -974,7 +972,6 @@
     true. Hue-based color inference respects the provided S/V guard rails.
 
     Returns dict: (jf, e_idx) -> {token, color_label, arrow, orientation8?, ...} 
->>>>>>> 36b916b1
   """
     by_event = defaultdict(list)
     for r in recs:
@@ -1090,13 +1087,10 @@
                 if not np.isnan(v_val) and v_val < v_min_for_color:
                     continue
                 valid_hues.append(h_val)
-<<<<<<< HEAD
           color_label = "Unknown"
           if valid_hues:
-=======
             color_label = "Unknown"
             if valid_hues:
->>>>>>> 36b916b1
                 hmed = float(np.median(valid_hues))
                 if 35.0 <= hmed < 70.0:
                     color_label = "Yellow"
