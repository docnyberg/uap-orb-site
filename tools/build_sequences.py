#!/usr/bin/env python3
# -*- coding: utf-8 -*-
"""
build_sequences.py — strict‑gated clustering + sequence builder

Usage:
  python build_sequences.py --atlas "C:\\path\\to\\atlas.csv" \
    --thumbs "C:\\path\\to\\thumbs_obj" \
    --out "C:\\path\\to\\sequences" \
    [--min-samples 6] [--eps 0.28] \
    [--w-phash 2.0] [--w-hue 1.0] [--w-feat 1.0] \
    [--gate-hue-deg 14] [--gate-area-ratio 0.45] \
    [--gate-solidity 0.20] [--gate-ecc 0.28] [--gate-ar 0.60] \
    [--min-area 50]

Notes
- Expects atlas.csv columns produced by your pipeline (e.g., thumb_obj, json_file, e_idx/eid, hsv_mean_h/s/v, area, solidity, eccentricity, aspect_ratio, phash64).
- If some features missing, will compute best-effort from thumbs.
- Strict gates guarantee clusters won’t mix clearly different shapes/colors.
"""

import argparse
import json
import math
import os
from pathlib import Path
from collections import defaultdict, Counter

import numpy as np
import pandas as pd

# Optional; used only if we need to compute missing features
try:
    import cv2
except Exception:
    cv2 = None

from sklearn.cluster import DBSCAN

# ---------------------------
# Helpers
# ---------------------------

def ensure_dir(p: Path):
    p.mkdir(parents=True, exist_ok=True)

def safe_float(x, default=np.nan):
    try:
        if x is None: return default
        if isinstance(x, str) and not x.strip():
            return default
        return float(x)
    except Exception:
        return default

def parse_phash64(x):
    """
    Accepts hex string for 64-bit pHash (e.g., 'e3a1...'), int, or None.
    Returns Python int or None.
    """
    if x is None:
        return None
    if isinstance(x, int):
        return x
    s = str(x).strip()
    if not s:
        return None
    try:
        return int(s, 16)
    except Exception:
        # Sometimes csv dumps as decimal; last attempt
        try:
            return int(s)
        except Exception:
            return None

def hamming64(a: int, b: int) -> int:
    return (a ^ b).bit_count()

def circ_hue_delta(h1, h2, scale=180.0):
    """Circular hue diff with wraparound (OpenCV HSV: 0..180)."""
    if np.isnan(h1) or np.isnan(h2):
        return np.nan
    d = abs(h1 - h2)
    if d > scale/2:
        d = scale - d
    return d

def robust_z(x):
    """Return robust z-score using median & MAD (scaled)."""
    x = np.asarray(x, dtype=float)
    med = np.nanmedian(x)
    mad = np.nanmedian(np.abs(x - med))
    if mad == 0 or np.isnan(mad):
        return np.zeros_like(x)
    return 0.6745 * (x - med) / mad

def quantize_hue(h, bin_deg=6.0):
    if np.isnan(h):
        return None
    return int(round(h / bin_deg))

def medoid_index(dist_matrix):
    """Return index of medoid (min sum of distances)."""
    if dist_matrix.size == 0:
        return None
    sums = dist_matrix.sum(axis=1)
    return int(np.argmin(sums))

def read_json(path: Path):
    try:
        with path.open("r", encoding="utf-8") as f:
            return json.load(f)
    except Exception:
        return None

def write_json(path: Path, obj):
    with path.open("w", encoding="utf-8") as f:
        json.dump(obj, f, ensure_ascii=False, indent=2)

# === RADIAL + VACUOLE HELPERS (DROP-IN) ======================================


def _polar_sector_index(cx: float, cy: float, x: float, y: float, n_sectors: int = 8) -> int:
    """
    Angle measured from +X axis, increasing counter-clockwise, mapped to sectors of 360/n.
    We flip Y with a minus sign to keep screen coords consistent.
    """
    ang = math.degrees(math.atan2(-(y - cy), (x - cx))) % 360.0
    w = 360.0 / float(n_sectors)
    return int(ang // w) % n_sectors


def _median_contour_radius(cnt, cx, cy):
    ds = [math.hypot(float(p[0][0]) - cx, float(p[0][1]) - cy) for p in cnt]
    return float(np.median(ds)) if ds else 0.0


def _edge_band_mask_from_contour(shape_hw, cnt, band_px: int) -> np.ndarray:
    """
    Build a thin mask around the contour boundary (band of given thickness).
    """
    h, w = shape_hw
    band_px = max(1, int(band_px))
    mask = np.zeros((h, w), np.uint8)
    cv2.drawContours(mask, [cnt], -1, 255, thickness=band_px)
    return mask


def _annulus_mask_from_filled(shape_hw, cnt, band_frac: float = 0.12) -> np.ndarray:
    """
    Make an annulus by filling contour then eroding it by a fraction of the approximate radius.
    Useful for ring-like periphery analysis independent of solidity.
    """
    h, w = shape_hw
    fill = np.zeros((h, w), np.uint8)
    cv2.drawContours(fill, [cnt], -1, 255, thickness=cv2.FILLED)

    M = cv2.moments(cnt)
    if M["m00"] <= 0:
        return fill  # fallback
    cx = M["m10"] / M["m00"]
    cy = M["m01"] / M["m00"]
    r_med = _median_contour_radius(cnt, cx, cy)
    k = max(1, int(band_frac * max(6, r_med)))
    kernel = cv2.getStructuringElement(cv2.MORPH_ELLIPSE, (2 * k + 1, 2 * k + 1))
    inner = cv2.erode(fill, kernel, iterations=1)
    annulus = cv2.subtract(fill, inner)
    return annulus


def compute_radial_and_vacuole_features(
    bgr: np.ndarray,
    cnt: np.ndarray,
    n_sectors: int = 8,
    periphery_band_frac: float = 0.12,
    hough_min_r_frac: float = 0.03,
    hough_max_r_frac: float = 0.12,
    hough_dp: float = 1.2,
    hough_param1: int = 80,
    hough_param2: int = 14,
    hough_min_dist_frac: float = 0.08
) -> dict:
    """
    Compute:
      - orientation8 (ellipse angle -> 8 bins)
      - bright_sector8 (sector with max V-sum in periphery annulus)
      - vacuole detection near periphery via HoughCircles (both bright & dark),
        returning vacuole_count, vacuole_angles_deg, vacuole_sectors8 (list),
        and vacuole_mask8 (bitmask over 8 sectors).

    Returns a dict with fields. Safely handles degenerate contours and small objects.
    """
    out = {
        "orientation8": None,
        "bright_sector8": None,
        "vacuole_count": 0,
        "vacuole_angles_deg": [],
        "vacuole_sectors8": [],
        "vacuole_mask8": 0,
    }
    if bgr is None or cnt is None or len(cnt) < 5:
        return out

    h, w = bgr.shape[:2]
    gray = cv2.cvtColor(bgr, cv2.COLOR_BGR2GRAY)
    hsv = cv2.cvtColor(bgr, cv2.COLOR_BGR2HSV)
    V = hsv[:, :, 2]

    # Orientation (8 bins) from fitEllipse (OpenCV angle 0..180)
    try:
        ellipse = cv2.fitEllipse(cnt)
        # ellipse = ((cx,cy),(MA,ma),angle)
        angle = float(ellipse[2])  # 0..180 (OpenCV)
        orient8 = int(round(angle / (180.0 / 8.0))) % 8
        out["orientation8"] = orient8
    except Exception:
        out["orientation8"] = None

    # Centroid + reference radius
    M = cv2.moments(cnt)
    if M["m00"] <= 0:
        return out
    cx = M["m10"] / M["m00"]
    cy = M["m01"] / M["m00"]
    r_med = _median_contour_radius(cnt, cx, cy)
    if r_med <= 1:
        return out

    # Periphery annulus for brightness & vacuoles
    annulus = _annulus_mask_from_filled((h, w), cnt, band_frac=periphery_band_frac)
    if annulus is None or annulus.max() == 0:
        # fallback: thin band along edge
        band_px = max(2, int(0.08 * r_med))
        annulus = _edge_band_mask_from_contour((h, w), cnt, band_px)

    # --- Brightness sector (sum V in each sector of the annulus)
    ys, xs = np.nonzero(annulus)
    if len(xs) >= 3:
        sector_sums = [0.0] * n_sectors
        for py, px in zip(ys, xs):
            sector = _polar_sector_index(cx, cy, px, py, n_sectors=n_sectors)
            sector_sums[sector] += float(V[py, px])
        out["bright_sector8"] = int(np.argmax(sector_sums))
    else:
        out["bright_sector8"] = None

    # --- Vacuole detection near periphery
    # We detect circular blobs in the annulus area in both bright and dark passes.
    blur = cv2.GaussianBlur(gray, (5, 5), 0)

    # Radii and min distance relative to object size
    minR = max(2, int(hough_min_r_frac * r_med))
    maxR = max(minR + 1, int(hough_max_r_frac * r_med))
    minDist = max(4, int(hough_min_dist_frac * r_med))

    vac_angles = []
    vac_sectors = []
    mask8 = 0

    def _hough_pass(src_img):
        try:
            circles = cv2.HoughCircles(
                src_img,
                cv2.HOUGH_GRADIENT,
                dp=hough_dp,
                minDist=minDist,
                param1=hough_param1,
                param2=hough_param2,
                minRadius=minR,
                maxRadius=maxR,
            )
        except Exception:
            circles = None
        if circles is None:
            return []
        return circles[0]

    # Two passes: normal and inverted (to catch bright and dark vacuoles)
    candidates = []
    for mat in (blur, (255 - blur)):
        cand = _hough_pass(mat)
        if len(cand):
            candidates.append(cand)
    if len(candidates):
        cand = np.vstack(candidates)
        # Filter: must lie within the periphery annulus and at boundary radius
        # We'll require distance to centroid near r_med, within ±0.35*r_med.
        band_tol = 0.35 * r_med
        ann = annulus > 0
        for (x, y, rr) in cand:
            x, y, rr = float(x), float(y), float(rr)
            # Check inside image
            if not (0 <= int(round(x)) < w and 0 <= int(round(y)) < h):
                continue
            # Must be in the annulus band:
            if not ann[int(round(y)), int(round(x))]:
                continue
            dist = math.hypot(x - cx, y - cy)
            if abs(dist - r_med) > band_tol:
                continue
            ang = math.degrees(math.atan2(-(y - cy), (x - cx))) % 360.0
            sector = _polar_sector_index(cx, cy, x, y, n_sectors=n_sectors)
            vac_angles.append(float(ang))
            vac_sectors.append(int(sector))
            mask8 |= 1 << int(sector)

    # Deduplicate sector hits lightly (optional); here we keep all but report unique sectors in mask.
    out["vacuole_count"] = int(len(vac_angles))
    out["vacuole_angles_deg"] = vac_angles
    out["vacuole_sectors8"] = vac_sectors
    out["vacuole_mask8"] = int(mask8)

    return out

# === END RADIAL + VACUOLE HELPERS ============================================

# ---------------------------
# Color / morphology helpers
# ---------------------------

# Tunables (you can later promote to CLI if you want)
SAT_MIN        = 0.18   # if S < SAT_MIN → "Unknown"
V_DARK_MIN     = 0.05   # very dark = effectively unknown/neutral
EDGE_FRAC_FLASH= 0.12   # edge density fraction that suggests a burst
V_FLASH_MIN    = 0.60   # minimum V to treat an edge spike as flash
RING_SCORE_MIN = 0.25   # annulus brighter than center by ≥25% → ring

# 4 bins that cover the full 360° hue circle, with wrap-around
# Yellow: 30–90°, Green: 90–160°, Blue: 160–260°, Pink/Magenta: 260–360° + 0–30°
COLOR_BINS = [
    ("Yellow",       30.0,  90.0),
    ("Green",        90.0, 160.0),
    ("Blue",        160.0, 260.0),
    ("Pink/Magenta", 260.0, 360.0),
    ("Pink/Magenta",   0.0,  30.0),  # wrap segment
]

def label_color_hsv(h, s, v, sat_min=SAT_MIN, v_dark=V_DARK_MIN):
    """Map HSV → one of 4 full-name color bins; reserve 'Unknown' for low S or very low V."""
    if np.isnan(h) or np.isnan(s) or np.isnan(v):
        return "Unknown"
    if s < sat_min or v < v_dark:
        return "Unknown"
    h = float(h) % 360.0
    for name, lo, hi in COLOR_BINS:
        if lo <= h < hi:
            return name
    return "Unknown"

def ring_score_center_vs_annulus(gray: np.ndarray) -> float:
    """
    Simple ring detector: compare mean intensity in a small center disk vs an annulus.
    Returns a score in [0, 1]-ish: max(annulus - center, 0) / max(annulus, 1).
    """
    hh, ww = gray.shape[:2]
    cy, cx = hh // 2, ww // 2
    R  = int(min(hh, ww) * 0.40)     # outer radius for our analysis window
    r1 = max(1, int(R * 0.25))       # center radius
    r2 = max(r1 + 1, int(R * 0.50))  # annulus outer radius

    yy, xx = np.ogrid[:hh, :ww]
    dist = np.sqrt((yy - cy) ** 2 + (xx - cx) ** 2)

    center_mask  = (dist <= r1)
    annulus_mask = (dist >  r1) & (dist <= r2)

    center_mean  = float(np.mean(gray[center_mask])) if np.any(center_mask) else 0.0
    annulus_mean = float(np.mean(gray[annulus_mask])) if np.any(annulus_mask) else 0.0
    if annulus_mean <= 1.0:  # avoid div-by-zero and tiny denominators
        return 0.0
    return max(annulus_mean - center_mean, 0.0) / annulus_mean

# ---------------------------
# Feature extraction (fallbacks if missing)
# ---------------------------

def compute_basic_shape_from_img(img_bgr):
    """
    Compute area, aspect_ratio, solidity, eccentricity (best-effort)
    from a single-channel mask extracted via adaptive threshold.
    Returns dict of features; NaNs if cv2 not available.
    """
    if cv2 is None or img_bgr is None:
        return dict(area=np.nan, aspect_ratio=np.nan, solidity=np.nan, eccentricity=np.nan)
    try:
        gray = cv2.cvtColor(img_bgr, cv2.COLOR_BGR2GRAY)
        # adaptive threshold to get a blob
        thr = cv2.adaptiveThreshold(gray, 255, cv2.ADAPTIVE_THRESH_GAUSSIAN_C,
                                    cv2.THRESH_BINARY, 35, 2)
        contours, _ = cv2.findContours(thr, cv2.RETR_EXTERNAL, cv2.CHAIN_APPROX_SIMPLE)
        if not contours:
            return dict(area=np.nan, aspect_ratio=np.nan, solidity=np.nan, eccentricity=np.nan)
        cnt = max(contours, key=cv2.contourArea)
        area = float(cv2.contourArea(cnt))
        if area <= 0:
            return dict(area=np.nan, aspect_ratio=np.nan, solidity=np.nan, eccentricity=np.nan)
        x, y, w, h = cv2.boundingRect(cnt)
        aspect_ratio = float(w) / float(h) if h > 0 else np.nan

        # solidity = area/convex_area
        hull = cv2.convexHull(cnt)
        hull_area = float(cv2.contourArea(hull)) if hull is not None else np.nan
        solidity = area / hull_area if hull_area and hull_area > 0 else np.nan

        # eccentricity via fitEllipse if possible
        ecc = np.nan
        if len(cnt) >= 5:
            (cx, cy), (MA, ma), angle = cv2.fitEllipse(cnt)  # MA=major axis, ma=minor axis
            MA = float(MA); ma = float(ma)
            if MA > 0 and ma > 0:
                # ellipse eccentricity e = sqrt(1 - (b^2/a^2)); a = max(MA, ma)/2, b = min/2
                a = max(MA, ma)/2.0
                b = min(MA, ma)/2.0
                if a > 0:
                    ratio = (b*b)/(a*a)
                    ratio = max(0.0, min(1.0, ratio))  # clamp for numeric safety
                    ecc = math.sqrt(1.0 - ratio)
        return dict(area=area, aspect_ratio=aspect_ratio, solidity=solidity, eccentricity=ecc)
    except Exception:
        return dict(area=np.nan, aspect_ratio=np.nan, solidity=np.nan, eccentricity=np.nan)

def compute_phash64_from_img(img_bgr):
    """
    Compute a 64-bit pHash (integer) using DCT (no external deps).
    """
    if cv2 is None or img_bgr is None:
        return None
    try:
        gray = cv2.cvtColor(img_bgr, cv2.COLOR_BGR2GRAY)
        gray = cv2.resize(gray, (32, 32), interpolation=cv2.INTER_AREA)
        gray = np.float32(gray)
        dct = cv2.dct(gray)
        # top-left 8x8
        dct8 = dct[:8, :8]
        med = np.median(dct8)
        bits = (dct8 > med).astype(np.uint8).flatten()
        # pack into 64-bit
        v = 0
        for b in bits:
            v = (v << 1) | int(b)
        return v
    except Exception:
        return None

def load_img(thumbs_dir: Path, name: str):
    if cv2 is None:
        return None
    try:
        p = (thumbs_dir / name)
        if not p.exists():
            return None
        img = cv2.imread(str(p), cv2.IMREAD_COLOR)
        return img
    except Exception:
        return None

# ---------------------------
# Strict-gated distance
# ---------------------------

class StrictGatedMetric:
    def __init__(self, w_phash=2.0, w_hue=1.0, w_feat=1.0,
                 hue_gate_deg=14.0, area_ratio_gate=0.45,
                 solidity_gate=0.20, ecc_gate=0.28, ar_gate=0.60):
        self.w_phash = float(w_phash)
        self.w_hue = float(w_hue)
        self.w_feat = float(w_feat)
        self.hue_gate_deg = float(hue_gate_deg)
        self.area_ratio_gate = float(area_ratio_gate)
        self.solidity_gate = float(solidity_gate)
        self.ecc_gate = float(ecc_gate)
        self.ar_gate = float(ar_gate)

    def pair_dist(self, a, b, feat_scale):
        """
        a, b are dict-like records with required keys:
        'phash64' (int or None), 'h' (hue), 'area','solidity','ecc','ar'
        feat_scale: dict with 'log_area_mu','log_area_sigma', etc for z-scaling.
        Returns distance in [0,1].
        """
        # Hard gates
        # Hue
        # Our hue values are expressed in full 0-360° space (either read directly
        # from the atlas or backfilled from OpenCV by multiplying the 0-180°
        # channel by two).  Using the 180° OpenCV scale here caused
        # `circ_hue_delta` to wrap after 90° and even return negative distances
        # for >180° separations, effectively disabling the hue gate for
        # complementary colors.  Use the correct 360° scale so we measure the
        # true angular difference in degrees.
        dh = circ_hue_delta(a['h'], b['h'], scale=360.0)
        if not np.isnan(dh) and dh > self.hue_gate_deg:
            return 1.0

        # Area ratio
        A1, A2 = a['area'], b['area']
        if (not np.isnan(A1)) and (not np.isnan(A2)):
            mn = min(A1, A2); mx = max(A1, A2) if max(A1, A2) > 0 else np.nan
            if not np.isnan(mx):
                if (mn / mx) < self.area_ratio_gate:
                    return 1.0

        # Solidity
        s1, s2 = a['solidity'], b['solidity']
        if (not np.isnan(s1)) and (not np.isnan(s2)):
            if abs(s1 - s2) > self.solidity_gate:
                return 1.0

        # Eccentricity
        e1, e2 = a['ecc'], b['ecc']
        if (not np.isnan(e1)) and (not np.isnan(e2)):
            if abs(e1 - e2) > self.ecc_gate:
                return 1.0

        # Aspect ratio
        r1, r2 = a['ar'], b['ar']
        if (not np.isnan(r1)) and (not np.isnan(r2)):
            if abs(r1 - r2) > self.ar_gate:
                return 1.0

        # Soft distances
        parts = []
        weights = []

        # pHash
        d_ph = 1.0
        if a['phash64'] is not None and b['phash64'] is not None:
            d_ph = hamming64(a['phash64'], b['phash64']) / 64.0
        parts.append(d_ph); weights.append(self.w_phash)

        # Hue
        d_hue = 0.0 if np.isnan(dh) else (dh / 180.0)
        parts.append(d_hue); weights.append(self.w_hue)

        # Shape features L1 (z-scored)
        f_sum = 0.0; f_cnt = 0
        # log_area
        for key, mu_key, sd_key in [
            ('log_area', 'log_area_mu', 'log_area_sd'),
            ('solidity', 'sol_mu', 'sol_sd'),
            ('ecc', 'ecc_mu', 'ecc_sd'),
            ('ar', 'ar_mu', 'ar_sd'),
        ]:
            va = a[key]; vb = b[key]
            mu = feat_scale[mu_key]; sd = feat_scale[sd_key]
            if not np.isnan(va) and not np.isnan(vb):
                za = 0.0 if sd == 0 or np.isnan(sd) else (va - mu)/sd
                zb = 0.0 if sd == 0 or np.isnan(sd) else (vb - mu)/sd
                f_sum += abs(za - zb)
                f_cnt += 1
        d_feat = (f_sum / f_cnt) if f_cnt > 0 else 0.0
        # map to 0..1 via logistic-ish squashing (keeps moderate values in)
        d_feat = 1.0 - math.exp(-d_feat)  # monotonic, 0→0, grows to 1
        parts.append(d_feat); weights.append(self.w_feat)

        denom = sum(weights) if sum(weights) > 0 else 1.0
        d = sum(p*w for p, w in zip(parts, weights)) / denom
        return float(max(0.0, min(1.0, d)))

# ---------------------------
# Load atlas & prepare features
# ---------------------------

def load_atlas(atlas_csv: Path, thumbs_dir: Path, min_area_px: int):
    """
    Robust atlas reader:
      - Accepts many alternate header names for: thumbnail, clip/json id, event index, HSV, shape, phash.
      - If event index is missing, derives it from the thumbnail filename (e###/frame###/obj_frame###),
        else by per-clip rank of start_ts, else by per-clip row order.
      - Back-fills missing HSV/shape/pHash directly from the image when available.
      - Applies an optional minimum-area filter.
      - Computes log_area for downstream normalization.
    Returns: list[dict] with keys:
      thumb, json_file, e_idx, h, s, v, area, solidity, ecc, ar, phash64, log_area
    """
    import os, re
    import pandas as pd
    import numpy as np

    df = pd.read_csv(atlas_csv)
    if df.empty:
        raise ValueError("atlas.csv is empty")

    # Map lower->original for flexible lookup
    colmap = {c.strip().lower(): c for c in df.columns}

    def pick(*cands) -> str | None:
        for c in cands:
            if c and c.lower() in colmap:
                return colmap[c.lower()]
        return None

    # Likely names in atlas
    col_thumb = pick("thumb_obj", "thumb", "thumb_path", "obj_thumb", "obj", "thumbname", "thumb_name")
    col_json  = pick("json_file", "json", "video_file", "video", "source_json", "file", "src", "clip")
    col_event = pick("event_index", "event_idx", "e_idx", "eid", "e_id", "eindex", "index", "idx",
                     "frame_idx", "frame_index", "frame", "slice_index")

    col_start = pick("start_ts", "start", "t0", "begin_ts", "ts_start")
    col_end   = pick("end_ts", "end", "t1", "stop_ts", "ts_end")

    col_h = pick("h_deg_img", "h_deg", "hsv_mean_h", "hue_deg", "h")   # degrees (0..360)
    col_s = pick("s_norm", "hsv_mean_s", "s")                           # 0..1
    col_v = pick("v_norm", "hsv_mean_v", "v")                           # 0..1

    col_area = pick("area", "area_px")
    col_sol  = pick("solidity")
    col_ecc  = pick("eccentricity", "ecc")
    col_ar   = pick("aspect_ratio", "ar")
    col_phash = pick("phash64", "phash")

    if not col_thumb or not col_json:
        raise ValueError(
            "atlas.csv must include a thumbnail column and a clip id column.\n"
            f"Looked for thumb_obj/thumb/... and json_file/video/...; got: {list(df.columns)}"
        )

    # Derive event index if missing
    if not col_event:
        def infer_idx_from_thumb(name: str) -> int | None:
            s = os.path.basename(str(name))
            for pat in (r"_e(\d+)_", r"e(\d+)", r"event[_\-]?(\d+)", r"frame[_\-]?(\d+)", r"obj_frame[_\-]?(\d+)"):
                m = re.search(pat, s, flags=re.IGNORECASE)
                if m:
                    try:
                        return int(m.group(1))
                    except Exception:
                        pass
            return None

        df["_e_idx_inferred"] = df[col_thumb].apply(infer_idx_from_thumb)

        if df["_e_idx_inferred"].isna().all() and col_start:
            # Rank by start_ts per clip
            try:
                df["_e_idx_inferred"] = (
                    df.groupby(df[col_json])[col_start]
                      .rank(method="first")
                      .astype("Int64")
                      .fillna(0)
                      .astype(int) - 1
                )
            except Exception:
                df["_e_idx_inferred"] = df.groupby(df[col_json]).cumcount()
        elif df["_e_idx_inferred"].isna().all():
            # Stable per-clip row order
            df["_e_idx_inferred"] = df.groupby(df[col_json]).cumcount()

        col_event = "_e_idx_inferred"

    # Build records
    recs = []
    for _, row in df.iterrows():
        thumb = str(row[col_thumb]) if (col_thumb and not pd.isna(row[col_thumb])) else None
        json_file = str(row[col_json]) if (col_json and not pd.isna(row[col_json])) else None
        e_idx = int(row[col_event]) if (col_event and not pd.isna(row[col_event])) else 0

        h = safe_float(row[col_h]) if col_h else np.nan
        s = safe_float(row[col_s]) if col_s else np.nan
        v = safe_float(row[col_v]) if col_v else np.nan

        area = safe_float(row[col_area]) if col_area else np.nan
        sol  = safe_float(row[col_sol])  if col_sol  else np.nan
        ecc  = safe_float(row[col_ecc])  if col_ecc  else np.nan
        ar   = safe_float(row[col_ar])   if col_ar   else np.nan

        ph   = parse_phash64(row[col_phash]) if col_phash else None

        recs.append(dict(
            idx=e_idx,
            thumb=thumb,
            json_file=json_file,
            e_idx=e_idx,
            h=h, s=s, v=v,
            area=area, solidity=sol, ecc=ecc, ar=ar,
            phash64=ph,
            # include timestamps if your atlas has them
            start_ts=safe_float(row[col_start]) if col_start else None,
            end_ts=safe_float(row[col_end]) if col_end else None,
        ))

    # Determine if we need image-derived backfills
    need_img_fill = any(
        (np.isnan(r["h"]) or np.isnan(r["s"]) or np.isnan(r["v"])
         or np.isnan(r["area"]) or np.isnan(r["solidity"]) or np.isnan(r["ecc"]) or np.isnan(r["ar"])
         or r["phash64"] is None)
        for r in recs
    )

    # Back-fill from images when available (HSV, shape, phash)
    if need_img_fill and cv2 is not None:
        for r in recs:
            if not r["thumb"]:
                continue
            img = load_img(thumbs_dir, r["thumb"])
            if img is None:
                continue

            # HSV backfill
            if np.isnan(r["h"]) or np.isnan(r["s"]) or np.isnan(r["v"]):
                hsv = cv2.cvtColor(img, cv2.COLOR_BGR2HSV)
                H, S, V = cv2.split(hsv)
                if np.isnan(r["h"]): r["h"] = float(H.mean()) * 2.0
                if np.isnan(r["s"]): r["s"] = float(S.mean()) / 255.0
                if np.isnan(r["v"]): r["v"] = float(V.mean()) / 255.0

            # Shape backfill
            if np.isnan(r["area"]) or np.isnan(r["solidity"]) or np.isnan(r["ecc"]) or np.isnan(r["ar"]):
                feats = compute_basic_shape_from_img(img)
                if np.isnan(r["area"])      and not np.isnan(feats.get("area", np.nan)):           r["area"]     = float(feats["area"])
                if np.isnan(r["ar"])        and not np.isnan(feats.get("aspect_ratio", np.nan)):   r["ar"]       = float(feats["aspect_ratio"])
                if np.isnan(r["solidity"])  and not np.isnan(feats.get("solidity", np.nan)):       r["solidity"] = float(feats["solidity"])
                if np.isnan(r["ecc"])       and not np.isnan(feats.get("eccentricity", np.nan)):   r["ecc"]      = float(feats["eccentricity"])

            # pHash backfill
            if r["phash64"] is None:
                ph = compute_phash64_from_img(img)
                if ph is not None:
                    r["phash64"] = ph

        # ---- Enhanced annotations (always run) ----
    for r in recs:
        # log_area
        r["log_area"] = np.log(max(1.0, r["area"])) if not np.isnan(r["area"]) else np.nan

        # Base morphology via solidity (quick triage)
        if not np.isnan(r["solidity"]):
            if r["solidity"] >= 0.85:
                morph = "sphere"
            elif r["solidity"] >= 0.50:
                morph = "ring"   # candidate ring; will verify with center/annulus test
            else:
                morph = "cross/star"
        else:
            morph = "unknown"

        # Load image once for per-event visual tests
        img = load_img(thumbs_dir, r["thumb"]) if r.get("thumb") else None
        gray = cv2.cvtColor(img, cv2.COLOR_BGR2GRAY) if (img is not None and cv2 is not None) else None

        # Optional: refine ring via center vs annulus brightness
        if gray is not None:
            rs = ring_score_center_vs_annulus(gray)
            r["ring_score"] = float(rs)
            if rs >= RING_SCORE_MIN:
                morph = "ring"
        else:
            r["ring_score"] = float("nan")

        # Orientation (yin-yang) for all shapes (↑ top-bright, ↓ bottom-bright)
        ori = None
        if gray is not None:
            hh, ww = gray.shape
            top_mean = float(np.mean(gray[:hh // 2, :]))
            bot_mean = float(np.mean(gray[hh // 2:, :]))
            if top_mean > bot_mean * 1.10:
                ori = "↑"
            elif bot_mean > top_mean * 1.10:
                ori = "↓"

        # Edge density for flash detection
        edge_frac = float("nan")
        if gray is not None:
            edges = cv2.Canny(gray, 50, 150)
            edge_frac = float(np.count_nonzero(edges)) / float(edges.size)

        # Robust flash: very bright OR (edge spike + moderately bright)
        v_val = r.get("v", np.nan)
        flash = (not np.isnan(v_val) and v_val >= 0.90)  # absolute bright spike
        if (not flash) and (not np.isnan(edge_frac)) and (edge_frac >= EDGE_FRAC_FLASH) and (not np.isnan(v_val)) and (v_val >= V_FLASH_MIN):
            flash = True

        # Full-circle color label (Unknown reserved for low S or very low V)
        r["color_label"] = label_color_hsv(r.get("h", np.nan), r.get("s", np.nan), r.get("v", np.nan))

        # Commit fields
        r["morphology"] = morph
        r["orientation"] = ori
        r["edge_frac"] = edge_frac
        r["flash"] = bool(flash)

    return recs


# ---------------------------
# Clustering (strict‑gated)
# ---------------------------

def cluster_records_strict(recs, args):
    """
    Cluster with strict gating. IMPORTANT: -1 (DBSCAN noise) stays noise (cluster=None).
    Very small clusters (< args.min_cluster_size) remain clusters here; we skip them in tokenization.
    """
    import numpy as np
    from collections import defaultdict

    # Prepare global z-scale for shape features
    arr_logA = np.array([r['log_area'] for r in recs], dtype=float)
    arr_sol  = np.array([r['solidity'] for r in recs], dtype=float)
    arr_ecc  = np.array([r['ecc'] for r in recs], dtype=float)
    arr_ar   = np.array([r['ar'] for r in recs], dtype=float)

    feat_scale = dict(
        log_area_mu=np.nanmean(arr_logA), log_area_sd=np.nanstd(arr_logA),
        sol_mu=np.nanmean(arr_sol),       sol_sd=np.nanstd(arr_sol),
        ecc_mu=np.nanmean(arr_ecc),       ecc_sd=np.nanstd(arr_ecc),
        ar_mu=np.nanmean(arr_ar),         ar_sd=np.nanstd(arr_ar),
    )

    metric_kwargs = {
        "w_phash": args.w_phash,
        "w_hue": args.w_hue,
        "w_feat": args.w_feat,
        "hue_gate_deg": args.gate_hue_deg,
        "area_ratio_gate": args.gate_area_ratio,
        "solidity_gate": args.gate_solidity,
        "ecc_gate": args.gate_ecc,
        "ar_gate": args.gate_ar,
    }
    metric = StrictGatedMetric(**metric_kwargs)

    # Hue buckets
    hue_bins = defaultdict(list)
    for r in recs:
        hb = quantize_hue(r['h'], bin_deg=6.0) if not np.isnan(r['h']) else ('nan',)
        hue_bins[hb].append(r)

    next_cluster_id = 0
    for hb, bucket in hue_bins.items():
        n = len(bucket)
        if n == 1:
            # don't assign a cluster yet; treat as tiny/noise-like; tokenization will skip it
            bucket[0]['cluster'] = None
            continue

        # pairwise distances in bucket
        D = np.zeros((n, n), dtype=float)
        for i in range(n):
            for j in range(i+1, n):
                D[i, j] = D[j, i] = metric.pair_dist(bucket[i], bucket[j], feat_scale)

        # DBSCAN
        db = DBSCAN(eps=float(args.eps), min_samples=int(args.min_samples), metric='precomputed')
        labels = db.fit_predict(D)

        # Assign clusters; keep noise as None
        unique = np.unique(labels)
        for li in unique:
            idxs = np.where(labels == li)[0]
            if li == -1:
                for k in idxs:
                    bucket[k]['cluster'] = None
                continue
            # select medoid within this component
            subD = D[np.ix_(idxs, idxs)]
            mloc = np.argmin(subD.sum(axis=1))
            med_k = int(idxs[int(mloc)])
            gid = next_cluster_id
            next_cluster_id += 1
            for k in idxs:
                bucket[k]['cluster'] = gid
            # tag a prototype
            for k in idxs:
                bucket[k]['is_prototype'] = (k == med_k)

    # Gather clusters (exclude None)
    by_cluster = defaultdict(list)
    for r in recs:
        cid = r.get('cluster', None)
        if cid is not None:
            by_cluster[cid].append(r)

    # If a cluster has no prototype tag (rare), mark its first as prototype
    for cid, rows in by_cluster.items():
        if not any(row.get('is_prototype') for row in rows):
            rows[0]['is_prototype'] = True

    return recs, by_cluster, feat_scale


# ---------------------------
# Tokenization & codebook
# ---------------------------

def assign_tokens(by_cluster, min_cluster_size: int = 3):
    """
    Assign tokens to clusters, skipping tiny clusters (treated as noise later).
    Uses an unbounded base-26 stream: A..Z, AA..AZ, BA..BZ, ... AAA.., etc.
    Returns (token_map: cid->token, legend: token->meta)
    """
    import string
    def base26_stream():
        letters = string.ascii_uppercase
        n = 1
        while True:
            # emit all length-n strings
            total = len(letters) ** n
            for idx in range(total):
                x = idx
                s = []
                for _ in range(n):
                    s.append(letters[x % 26])
                    x //= 26
                yield "".join(reversed(s))
            n += 1

    # clusters sorted by size (desc), then by prototype hue if available
    clusters = []
    for cid, rows in by_cluster.items():
        if not rows:
            continue
        cnt = len(rows)
        proto = next((r for r in rows if r.get('is_prototype')), rows[0])
        clusters.append((cid, cnt, proto))
    clusters.sort(key=lambda x: (-x[1], (x[2].get('h', 999.0) if x[2].get('h') is not None else 999.0)))

    token_map = {}
    legend = {}
    gen = base26_stream()
    for cid, cnt, proto in clusters:
        if cnt < min_cluster_size:
            # leave un-tokenized; will render as 'X' later
            continue
        tok = next(gen)  # unlimited supply
        token_map[cid] = tok
        legend[tok] = dict(
            cluster_id=int(cid),
            count=int(cnt),
            prototype=dict(
                thumb_obj=proto.get('thumb'),
                json_file=proto.get('json_file'),
                e_idx=proto.get('e_idx'),
                h=proto.get('h'), s=proto.get('s'), v=proto.get('v'),
                area=proto.get('area'), solidity=proto.get('solidity'),
                ecc=proto.get('ecc'), ar=proto.get('ar'),
                phash64=proto.get('phash64')
            )
        )
    return token_map, legend


# ---------------------------
# Sequence builder
# ---------------------------


def extract_event_attributes_with_radial(
    recs,
    thumbs_dir: Path,
    token_map: dict,
    n_sectors: int = 8,
    *,
    enable_radial: bool = True,
    enable_vacuoles: bool = True,
    max_thumb_side: int = 256,
    periphery_band_frac: float = 0.12,
    hough_min_r_frac: float = 0.03,
    hough_max_r_frac: float = 0.12,
    hough_dp: float = 1.2,
    hough_param1: int = 80,
    hough_param2: int = 14,
    hough_min_dist_frac: float = 0.08,
    s_min_for_color: float = 0.12,
    v_min_for_color: float = 0.08,
):
     """
    Aggregate detections per (json_file, e_idx) and compute:
      - majority cluster token
      - color label (prefer existing 'color_label'; else HSV->name; else Unknown)
      - arrow (↑/↓) if present in recs, optional radial/vacuole enrichments.
  
  Radial/vacuole enrichment (orientation, sector, vacuole_* fields) is only
  computed when the corresponding `enable_radial`/`enable_vacuoles` flags are
  true. Hue-based color inference respects the provided S/V guard rails.

  Returns dict: (jf, e_idx) -> {token, color_label, arrow, orientation8?, ...}    
    """
    Aggregate detections per (json_file, e_idx) and compute:
        - majority cluster token
        - color label (prefer existing 'color_label'; else HSV->name; else Unknown)
        - arrow (↑/↓) if present in recs, optional radial/vacuole enrichments.

<<<<<<< HEAD
    Radial/vacuole enrichment (orientation, sector, vacuole_* fields) is only
    computed when the corresponding `enable_radial`/`enable_vacuoles` flags are
    true. Hue-based color inference respects the provided S/V guard rails.

    Returns dict: (jf, e_idx) -> {token, color_label, arrow, orientation8?, ...} 
=======
    Returns dict: (jf, e_idx) -> {token, color_label, arrow, orientation8?, ...}
>>>>>>> 035d8cfd
    """
    by_event = defaultdict(list)
        for r in recs:
            jf = r.get("json_file")
            ei = r.get("e_idx")
            if jf is None or pd.isna(jf) or ei is None:
                continue
            by_event[(jf, int(ei))].append(r)

    out = {}

    # Cache expensive thumbnail analyses so repeated thumbs only pay the cost once
    process_sig = (
        int(n_sectors),
        float(periphery_band_frac),
        float(hough_min_r_frac),
        float(hough_max_r_frac),
        float(hough_dp),
        int(hough_param1),
        int(hough_param2),
        float(hough_min_dist_frac),
        int(max_thumb_side) if isinstance(max_thumb_side, (int, float)) else None,
    )
    thumb_feature_cache = {}

    def analyze_thumb(thumb_name: str):
        """Return cached radial/vacuole features for a thumbnail."""
        key = (thumb_name, process_sig)
        if key in thumb_feature_cache:
            return thumb_feature_cache[key]

        result = None
        if thumbs_dir is None or cv2 is None or not thumb_name:
            thumb_feature_cache[key] = result
            return result

        img = load_img(thumbs_dir, thumb_name)
        if img is None:
            thumb_feature_cache[key] = result
            return result

        if isinstance(max_thumb_side, (int, float)) and max_thumb_side:
            max_side = int(max_thumb_side)
            if max_side > 0:
                h, w = img.shape[:2]
                m = max(h, w)
                if m > max_side:
                    scale = max_side / float(m)
                    new_w = max(1, int(round(w * scale)))
                    new_h = max(1, int(round(h * scale)))
                    img = cv2.resize(img, (new_w, new_h), interpolation=cv2.INTER_AREA)

        gray = cv2.cvtColor(img, cv2.COLOR_BGR2GRAY)
        thr = cv2.adaptiveThreshold(
            gray,
            255,
            cv2.ADAPTIVE_THRESH_GAUSSIAN_C,
            cv2.THRESH_BINARY,
            35,
            2,
        )
        cnts, _ = cv2.findContours(thr, cv2.RETR_EXTERNAL, cv2.CHAIN_APPROX_SIMPLE)
        if cnts:
            cnt = max(cnts, key=cv2.contourArea)
            result = compute_radial_and_vacuole_features(
                img,
                cnt,
                n_sectors=n_sectors,
                periphery_band_frac=periphery_band_frac,
                hough_min_r_frac=hough_min_r_frac,
                hough_max_r_frac=hough_max_r_frac,
                hough_dp=hough_dp,
                hough_param1=hough_param1,
                hough_param2=hough_param2,
                hough_min_dist_frac=hough_min_dist_frac,
            )
        else:
            result = {
                "orientation8": None,
                "bright_sector8": None,
                "vacuole_angles_deg": [],
                "vacuole_sectors8": [],
                "vacuole_mask8": 0,
                "vacuole_count": 0,
            }

        thumb_feature_cache[key] = result
        return result
    for (jf, ei), rows in by_event.items():
        cids = [rr.get("cluster") for rr in rows if rr.get("cluster") is not None]
        token = "_"
        maj_cid = None
        if cids:
            maj_cid = Counter(cids).most_common(1)[0][0]
            toks = [token_map[c] for c in cids if c in token_map]
            if toks:
                token = Counter(toks).most_common(1)[0][0]

        color_lbls = [str(rr.get("color_label")) for rr in rows if rr.get("color_label")]
        if color_lbls:
            color_label = Counter(color_lbls).most_common(1)[0][0]
        else:
            valid_hues = []
            for rr in rows:
                h_val = safe_float(rr.get("h"), np.nan)
                if np.isnan(h_val):
                    continue
                s_val = safe_float(rr.get("s"), np.nan)
                v_val = safe_float(rr.get("v"), np.nan)
                if not np.isnan(s_val) and s_val < s_min_for_color:
                    continue
                if not np.isnan(v_val) and v_val < v_min_for_color:
                    continue
                valid_hues.append(h_val)
            color_label = "Unknown"
            if valid_hues:
              color_label = "Unknown"
              if valid_hues:
                  hmed = float(np.median(valid_hues))
                  if 35.0 <= hmed < 70.0:
                      color_label = "Yellow"
                  elif 80.0 <= hmed < 160.0:
                      color_label = "Green"
                  elif 200.0 <= hmed < 260.0:
                      color_label = "Blue"
                  elif hmed >= 300.0 or hmed < 10.0:
                      color_label = "Pink/Magenta"

        thumbs = [rr.get("thumb") for rr in rows if rr.get("thumb")]
        thumb = Counter(thumbs).most_common(1)[0][0] if thumbs else None

        arrow = None
        for rr in rows:
            orient_str = str(rr.get("orientation", ""))
            if orient_str.endswith("↑"):
                arrow = "↑"
                break
            if orient_str.endswith("↓"):
                arrow = "↓"
                break
        
        flash_vals = [bool(rr.get("flash")) for rr in rows]
        flash_flag = any(flash_vals)

        orient8 = None
        bright_sector8 = None
        vac_angles = []
        vac_sectors = []
        vac_mask8 = 0
        vac_count = 0
        want_radial = enable_radial or enable_vacuoles
        if thumb and want_radial:
            feats = analyze_thumb(thumb)
            if feats:
                if enable_radial:
                    orient8 = feats.get("orientation8")
                    bright_sector8 = feats.get("bright_sector8")
                if enable_vacuoles:
                    vac_angles = feats.get("vacuole_angles_deg", [])
                    vac_sectors = feats.get("vacuole_sectors8", [])
                    vac_mask8 = feats.get("vacuole_mask8", 0)
                    vac_count = feats.get("vacuole_count", 0)

        sector_idx = None if bright_sector8 is None else int(bright_sector8)
        if sector_idx is None:
            sector_label = "sector_unknown"
        else:
            sector_label = f"sector_{sector_idx}_of_{n_sectors}"

        out[(jf, ei)] = dict(
            token=token,
            cluster_id=None if maj_cid is None else int(maj_cid),
            color_label=color_label,
            arrow=arrow,
            flash=flash_flag,  
            orientation8=None if orient8 is None else int(orient8),
            sector8=sector_idx,
            sector_label=sector_label,
            vacuole_count=int(vac_count),
            vacuole_angles_deg=[float(a) for a in vac_angles],
            vacuole_sectors8=[int(s) for s in vac_sectors],
            vacuole_mask8=int(vac_mask8),
            thumb_obj=thumb,
        )

    return out


# ====== SEQUENCE BUILDER (DROP-IN) ============================================
def build_sequences(recs, token_map, thumbs_dir: Path, args):
    """
    Build per-video sequences with enriched per-event attributes:
      - token (majority), cluster_id (majority)
      - color_label (full names)
      - arrow (↑/↓ when seen in prior pipeline)
      - orientation8 (0..7), sector8 (0..7)
      - vacuole_* (count, angles, sectors, mask8)
      - enhanced_token for human-readable stream
    Also produce:
      - symbol_seq (classic token stream),
      - binary_seq from V,
      - cycles split by time gaps/resets.
    """
    from collections import defaultdict
    import numpy as np

    # brightness list for binary thresholding
    per_event_v = defaultdict(list)
    for r in recs:
        jf = r.get('json_file'); ei = r.get('e_idx')
        if jf is None or pd.isna(jf) or ei is None:
            continue
        if not np.isnan(r.get('v', np.nan)):
            per_event_v[(jf, int(ei))].append(float(r['v']))

    # video -> sorted event indices
    videos = defaultdict(set)
    for r in recs:
        jf = r.get('json_file'); ei = r.get('e_idx')
        if jf is None or pd.isna(jf) or ei is None:
            continue
        videos[jf].add(int(ei))
    for (jf, ei) in per_event_v.keys():
        videos[jf].add(int(ei))
    videos = {jf: sorted(list(eis)) for jf, eis in videos.items()}

    # Attributes per event
    attrs = extract_event_attributes_with_radial(
        recs, thumbs_dir, token_map,
        n_sectors=args.sectors,
        enable_radial=args.enable_radial,
        enable_vacuoles=args.enable_vacuoles,
        max_thumb_side=args.max_thumb_side,
        periphery_band_frac=args.radial_band_frac,
        hough_min_r_frac=args.hough_minr_frac,
        hough_max_r_frac=args.hough_maxr_frac,
        hough_dp=args.hough_dp,
        hough_param1=args.hough_param1,
        hough_param2=args.hough_param2,
        hough_min_dist_frac=args.hough_mindist_frac,
        s_min_for_color=args.s_min_for_color,
        v_min_for_color=args.v_min_for_color
    )

    results = {}
    for jf, e_idxs in videos.items():
        if not e_idxs:
            results[jf] = dict(
                json_file=jf, n_events=0, legend={}, symbol_seq="",
                binary_seq="", v_threshold=None, symbol_seq_enhanced="",
                events=[], cycles=[]
            )
            continue

        raw_tokens, v_vals, events_list, symbol_tokens = [], [], [], []
        for ei in e_idxs:
            a = attrs.get((jf, ei), None)
            tok = a["token"] if a else "_"
            raw_tokens.append(tok)

            # V for binary threshold
            vv = per_event_v.get((jf, ei), [])
            v_vals.append(np.nan if not vv else float(np.nanmean(vv)))

            # Best-effort timestamps
            rr = next((rr for rr in recs if rr.get("json_file")==jf and rr.get("e_idx")==ei), None)
            st = rr.get("start_ts") if rr else None
            en = rr.get("end_ts") if rr else None
            start_ts = float(st) if (st is not None and not np.isnan(st)) else None
            end_ts   = float(en) if (en is not None and not np.isnan(en)) else None
            duration = (end_ts - start_ts) if (start_ts is not None and end_ts is not None) else None

            if a:
                parts = []
                clr = a.get("color_label", "Unknown")
                arr = a.get("arrow") or ""
                if (not arr) and rr:
                    orient_str = str(rr.get("orientation") or "")
                    if orient_str.endswith("↑"):
                        arr = "↑"
                    elif orient_str.endswith("↓"):
                        arr = "↓"
                flash_flag = bool(a.get("flash"))
                base_tok = clr + arr
                if flash_flag and not base_tok.endswith("✦"):
                    base_tok += "✦"
                parts.append(base_tok)
                if a.get("orientation8") is not None:
                    parts.append(f"o{int(a['orientation8'])}")
                if a.get("sector8") is not None:
                    parts.append(f"s{int(a['sector8'])}")
                vc = int(a.get("vacuole_count", 0))
                if vc > 0:
                    vsec = a.get("vacuole_sectors8", [])
                    if vsec:
                        uniq = sorted(set([int(x) for x in vsec]))
                        parts.append("V[" + ",".join(str(x) for x in uniq) + "]")
                    else:
                        parts.append("Vx")
                else:
                    parts.append("V0")
                enhanced_display = " ".join(parts)
              
                thumb_name = a.get("thumb_obj", None)
                if not thumb_name and rr:
                    thumb_name = rr.get("thumb")
                events_list.append({
                    "event_index": int(ei),
                    "start_ts": start_ts, "end_ts": end_ts, "duration": duration,
                    "morphology": rr.get("morphology","unknown") if rr else "unknown",
                    "color_label": clr,
                    "arrow": arr,
                    "orientation": arr or None,
                    "flash": flash_flag,
                    "orientation8": a.get("orientation8", None),
                    "sector8": a.get("sector8", None),
                    "vacuole_count": vc,
                    "vacuole_angles_deg": a.get("vacuole_angles_deg", []),
                    "vacuole_sectors8": a.get("vacuole_sectors8", []),
                    "vacuole_mask8": a.get("vacuole_mask8", 0),
                    "cluster_id": a.get("cluster_id", None),
                    "thumb_obj": thumb_name,
                    "enhanced_token": enhanced_display
                })
                symbol_tokens.append(enhanced_display)
            else:
                flash_flag = bool(rr.get("flash", False)) if rr else False
                base_tok = "Unknown"
                if flash_flag:
                    base_tok += "✦"
                enhanced_display = f"{base_tok} V0"
                thumb_name = rr.get("thumb") if rr else None
                events_list.append({
                    "event_index": int(ei),
                    "start_ts": start_ts, "end_ts": end_ts, "duration": duration,
                    "morphology": rr.get("morphology","unknown") if rr else "unknown",
                    "color_label": "Unknown", "arrow": "",
                    "orientation": None,
                    "flash": flash_flag,
                    "orientation8": None, "sector8": None,
                    "vacuole_count": 0, "vacuole_angles_deg": [],
                    "vacuole_sectors8": [], "vacuole_mask8": 0,
                    "cluster_id": None, "thumb_obj": thumb_name,
                    "enhanced_token": enhanced_display
                })
                symbol_tokens.append(enhanced_display)

        symbol_seq = "".join(raw_tokens)
        v_arr = np.array(v_vals, dtype=float)
        v_med = np.nanmedian(v_arr)
        v_mad = np.nanmedian(np.abs(v_arr - v_med))
        v_thr = v_med + 0.8 * (v_mad if not np.isnan(v_mad) else 0.0)
        binary_seq = "".join(("1" if (not np.isnan(v) and v >= v_thr) else "0") for v in v_arr)
        extra = 0.5 * (v_mad if not np.isnan(v_mad) else 0.0)
        for idx, ev in enumerate(events_list):
            vv = v_arr[idx]
            spike = (not np.isnan(vv)) and (vv >= (v_thr + extra))
            if spike and not ev.get("flash", False):
                ev["flash"] = True
                parts = symbol_tokens[idx].split(" ") if symbol_tokens[idx] else []
                if parts:
                    if not parts[0].endswith("✦"):
                        parts[0] = parts[0] + "✦"
                    updated = " ".join(parts)
                    symbol_tokens[idx] = updated
                    ev["enhanced_token"] = updated
        symbol_seq_enhanced = " ".join(symbol_tokens)

        # cycles by >2s gap or time reset
        cycles_list = []
        if events_list and any(e.get("start_ts") is not None for e in events_list):
            current = []
            prev_st = events_list[0].get("start_ts")
            for idx, ev in enumerate(events_list):
                st = ev.get("start_ts")
                if idx > 0 and st is not None and prev_st is not None and ((st - prev_st) > 2.0 or st < prev_st):
                    cycles_list.append(" ".join(current))
                    current = []
                current.append(ev["enhanced_token"])
                prev_st = st
            if current: cycles_list.append(" ".join(current))

        results[jf] = {
            "json_file": jf,
            "n_events": len(e_idxs),
            "symbol_seq": symbol_seq,
            "binary_seq": binary_seq,
            "v_threshold": float(v_thr) if not np.isnan(v_thr) else None,
            "symbol_seq_enhanced": symbol_seq_enhanced,
            "events": events_list,
            "cycles": cycles_list
        }
    return results
# ==============================================================================



def most_common_token(cids, token_map):
    cnt = Counter([token_map.get(c) for c in cids if c in token_map])
    if not cnt:
        return "_"
    return cnt.most_common(1)[0][0]

# ---------------------------
# Main
# ---------------------------

# ====== MAIN (DROP-IN) ========================================================
def main():
    import argparse
    ap = argparse.ArgumentParser()
    ap.add_argument("--atlas", required=True, help="Path to atlas.csv")
    ap.add_argument("--thumbs", required=True, help="Directory containing thumbs (thumbs_obj)")
    ap.add_argument("--out", required=True, help="Output directory for sequences & codebook")

    # clustering/tokens (kept)
    ap.add_argument("--min-samples", type=int, default=6, help="DBSCAN min_samples")
    ap.add_argument("--eps", type=float, default=0.28, help="DBSCAN eps")
    ap.add_argument("--min-cluster-size", type=int, default=3,
                    help="Clusters smaller than this render as 'X'")

    ap.add_argument("--w-phash", type=float, default=2.0)
    ap.add_argument("--w-hue", type=float, default=1.0)
    ap.add_argument("--w-feat", type=float, default=1.0)

    ap.add_argument("--gate-hue-deg", type=float, default=14.0)
    ap.add_argument("--gate-area-ratio", type=float, default=0.45)
    ap.add_argument("--gate-solidity", type=float, default=0.20)
    ap.add_argument("--gate-ecc", type=float, default=0.28)
    ap.add_argument("--gate-ar", type=float, default=0.60)

    ap.add_argument("--min-area", type=int, default=50, help="Ignore blobs with area < this")

    # NEW: radial/vacuole controls
    ap.add_argument("--sectors", type=int, default=8)
    ap.add_argument("--enable-radial", action="store_true", help="Compute orientation8/sector8")
    ap.add_argument("--enable-vacuoles", action="store_true", help="Detect vacuoles on periphery")
    ap.add_argument("--max-thumb-side", type=int, default=256)
    ap.add_argument("--radial-band-frac", type=float, default=0.12)

    ap.add_argument("--hough-minr-frac", type=float, default=0.03)
    ap.add_argument("--hough-maxr-frac", type=float, default=0.12)
    ap.add_argument("--hough-dp", type=float, default=1.2)
    ap.add_argument("--hough-param1", type=int, default=80)
    ap.add_argument("--hough-param2", type=int, default=14)
    ap.add_argument("--hough-mindist-frac", type=float, default=0.08)

    ap.add_argument("--s-min-for-color", type=float, default=0.12)
    ap.add_argument("--v-min-for-color", type=float, default=0.08)

    args = ap.parse_args()

    atlas_csv = Path(args.atlas)
    thumbs_dir = Path(args.thumbs)
    out_dir = Path(args.out)
    ensure_dir(out_dir)

    print(f"[load] atlas: {atlas_csv}")
    recs = load_atlas(atlas_csv, thumbs_dir, args.min_area)
    if not recs:
        print("[ERR] atlas had no usable rows.")
        return

    print(f"[cluster] strict-gated DBSCAN (hue-first bucketing). N={len(recs)}")
    recs, by_cluster, feat_scale = cluster_records_strict(recs, args)
    n_clusters = len(by_cluster)
    print(f"[cluster] formed {n_clusters} clusters.")

    print("[tokenize] assign tokens & build codebook…")
    token_map, legend = assign_tokens(by_cluster, min_cluster_size=int(getattr(args, "min_cluster_size", 3)))

    # Build codebook
    codebook = dict(
        n_clusters=int(n_clusters),
        weights=dict(w_phash=args.w_phash, w_hue=args.w_hue, w_feat=args.w_feat),
        gates=dict(hue_deg=args.gate_hue_deg,
                   area_ratio=args.gate_area_ratio,
                   solidity=args.gate_solidity,
                   ecc=args.gate_ecc,
                   aspect_ratio=args.gate_ar),
        min_area_px=int(args.min_area),
        radial=dict(
            sectors=int(args.sectors),
            enable_radial=bool(args.enable_radial),
            enable_vacuoles=bool(args.enable_vacuoles),
            band_frac=float(args.radial_band_frac),
            hough=dict(
                minr_frac=float(args.hough_minr_frac),
                maxr_frac=float(args.hough_maxr_frac),
                dp=float(args.hough_dp),
                p1=int(args.hough_param1),
                p2=int(args.hough_param2),
                mindist_frac=float(args.hough_mindist_frac)
            ),
            color_guards=dict(s_min=float(args.s_min_for_color), v_min=float(args.v_min_for_color)),
            max_thumb_side=int(args.max_thumb_side)
        ),
        legend=legend
    )

    # Provide 'clusters' list for tools that expect it
    clusters_list = []
    for tok, meta in legend.items():
        clusters_list.append({
            "cluster_id": int(meta["cluster_id"]),
            "token": tok,
            "count": int(meta.get("count", 0)),
            "prototype": {
                "thumb_obj": meta.get("prototype", {}).get("thumb_obj", "")
            }
        })
    codebook["clusters"] = clusters_list

    codebook_path = out_dir / "symbol_codebook.json"
    write_json(codebook_path, codebook)
    print(f"[OK] codebook → {codebook_path}")

    # Build sequences per video (NOTE: pass thumbs_dir and args)
    print("[sequence] building per-video sequences…")
    seqs = build_sequences(recs, token_map, thumbs_dir, args)

    # Per-video JSONs
    for jf, obj in seqs.items():
        used = sorted(set([c for c in obj['symbol_seq'] if c not in ['_', ' ']]))
        vid_legend = {k: legend[k] for k in used if k in legend}

        out = {
            "json_file": jf,
            "n_events": obj["n_events"],
            "legend": vid_legend,
            "symbol_seq": obj["symbol_seq"],
            "symbol_seq_enhanced": obj["symbol_seq_enhanced"],
            "binary_seq": obj["binary_seq"],
            "v_threshold": obj["v_threshold"],
            "events": obj["events"],
            "cycles": obj["cycles"],
            "clustering": {
                "eps": float(args.eps),
                "min_samples": int(args.min_samples),
                "weights": codebook["weights"],
                "gates": codebook["gates"],
                "min_area_px": int(args.min_area),
                "method": "strict-gated (hue-bucketed DBSCAN)"
            }
        }

        stem = Path(jf).name
        out_path = out_dir / f"{stem}.sequence.json"
        write_json(out_path, out)
        print(f"[OK] {stem} → {out_path}")

    print("[DONE]")

if __name__ == "__main__":
    main()
# ==============================================================================
<|MERGE_RESOLUTION|>--- conflicted
+++ resolved
@@ -963,40 +963,24 @@
     s_min_for_color: float = 0.12,
     v_min_for_color: float = 0.08,
 ):
-     """
-    Aggregate detections per (json_file, e_idx) and compute:
-      - majority cluster token
-      - color label (prefer existing 'color_label'; else HSV->name; else Unknown)
-      - arrow (↑/↓) if present in recs, optional radial/vacuole enrichments.
-  
-  Radial/vacuole enrichment (orientation, sector, vacuole_* fields) is only
-  computed when the corresponding `enable_radial`/`enable_vacuoles` flags are
-  true. Hue-based color inference respects the provided S/V guard rails.
-
-  Returns dict: (jf, e_idx) -> {token, color_label, arrow, orientation8?, ...}    
     """
     Aggregate detections per (json_file, e_idx) and compute:
         - majority cluster token
         - color label (prefer existing 'color_label'; else HSV->name; else Unknown)
         - arrow (↑/↓) if present in recs, optional radial/vacuole enrichments.
-
-<<<<<<< HEAD
     Radial/vacuole enrichment (orientation, sector, vacuole_* fields) is only
     computed when the corresponding `enable_radial`/`enable_vacuoles` flags are
     true. Hue-based color inference respects the provided S/V guard rails.
 
     Returns dict: (jf, e_idx) -> {token, color_label, arrow, orientation8?, ...} 
-=======
-    Returns dict: (jf, e_idx) -> {token, color_label, arrow, orientation8?, ...}
->>>>>>> 035d8cfd
     """
     by_event = defaultdict(list)
-        for r in recs:
-            jf = r.get("json_file")
-            ei = r.get("e_idx")
-            if jf is None or pd.isna(jf) or ei is None:
-                continue
-            by_event[(jf, int(ei))].append(r)
+    for r in recs:
+        jf = r.get("json_file")
+        ei = r.get("e_idx")
+        if jf is None or pd.isna(jf) or ei is None:
+            continue
+        by_event[(jf, int(ei))].append(r)
 
     out = {}
 
@@ -1015,7 +999,6 @@
     thumb_feature_cache = {}
 
     def analyze_thumb(thumb_name: str):
-        """Return cached radial/vacuole features for a thumbnail."""
         key = (thumb_name, process_sig)
         if key in thumb_feature_cache:
             return thumb_feature_cache[key]
