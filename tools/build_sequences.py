#!/usr/bin/env python3
# -*- coding: utf-8 -*-
"""
build_sequences.py — strict‑gated clustering + sequence builder

Usage:
  python build_sequences.py --atlas "C:\\path\\to\\atlas.csv" \
    --thumbs "C:\\path\\to\\thumbs_obj" \
    --out "C:\\path\\to\\sequences" \
    [--min-samples 6] [--eps 0.28] \
    [--w-phash 2.0] [--w-hue 1.0] [--w-feat 1.0] \
    [--gate-hue-deg 14] [--gate-area-ratio 0.45] \
    [--gate-solidity 0.20] [--gate-ecc 0.28] [--gate-ar 0.60] \
    [--min-area 50]

Notes
- Expects atlas.csv columns produced by your pipeline (e.g., thumb_obj, json_file, e_idx/eid, hsv_mean_h/s/v, area, solidity, eccentricity, aspect_ratio, phash64).
- If some features missing, will compute best-effort from thumbs.
- Strict gates guarantee clusters won’t mix clearly different shapes/colors.
"""

import argparse
import json
import math
import os
from pathlib import Path
from collections import defaultdict, Counter

import numpy as np
import pandas as pd

# Optional; used only if we need to compute missing features
try:
    import cv2
except Exception:
    cv2 = None

from sklearn.cluster import DBSCAN

# ---------------------------
# Helpers
# ---------------------------

def ensure_dir(p: Path):
    p.mkdir(parents=True, exist_ok=True)

def safe_float(x, default=np.nan):
    try:
        if x is None: return default
        if isinstance(x, str) and not x.strip():
            return default
        return float(x)
    except Exception:
        return default

def parse_phash64(x):
    """
    Accepts hex string for 64-bit pHash (e.g., 'e3a1...'), int, or None.
    Returns Python int or None.
    """
    if x is None:
        return None
    if isinstance(x, int):
        return x
    s = str(x).strip()
    if not s:
        return None
    try:
        return int(s, 16)
    except Exception:
        # Sometimes csv dumps as decimal; last attempt
        try:
            return int(s)
        except Exception:
            return None

def hamming64(a: int, b: int) -> int:
    return (a ^ b).bit_count()

def circ_hue_delta(h1, h2, scale=180.0):
    """Circular hue diff with wraparound (OpenCV HSV: 0..180)."""
    if np.isnan(h1) or np.isnan(h2):
        return np.nan
    d = abs(h1 - h2)
    if d > scale/2:
        d = scale - d
    return d

def robust_z(x):
    """Return robust z-score using median & MAD (scaled)."""
    x = np.asarray(x, dtype=float)
    med = np.nanmedian(x)
    mad = np.nanmedian(np.abs(x - med))
    if mad == 0 or np.isnan(mad):
        return np.zeros_like(x)
    return 0.6745 * (x - med) / mad

def quantize_hue(h, bin_deg=6.0):
    if np.isnan(h):
        return None
    return int(round(h / bin_deg))

def medoid_index(dist_matrix):
    """Return index of medoid (min sum of distances)."""
    if dist_matrix.size == 0:
        return None
    sums = dist_matrix.sum(axis=1)
    return int(np.argmin(sums))

def read_json(path: Path):
    try:
        with path.open("r", encoding="utf-8") as f:
            return json.load(f)
    except Exception:
        return None

def write_json(path: Path, obj):
    with path.open("w", encoding="utf-8") as f:
        json.dump(obj, f, ensure_ascii=False, indent=2)

# === RADIAL + VACUOLE HELPERS (DROP-IN) ======================================


def _polar_sector_index(cx: float, cy: float, x: float, y: float, n_sectors: int = 8) -> int:
    """
    Angle measured from +X axis, increasing counter-clockwise, mapped to sectors of 360/n.
    We flip Y with a minus sign to keep screen coords consistent.
    """
    ang = math.degrees(math.atan2(-(y - cy), (x - cx))) % 360.0
    w = 360.0 / float(n_sectors)
    return int(ang // w) % n_sectors


def _median_contour_radius(cnt, cx, cy):
    ds = [math.hypot(float(p[0][0]) - cx, float(p[0][1]) - cy) for p in cnt]
    return float(np.median(ds)) if ds else 0.0


def _edge_band_mask_from_contour(shape_hw, cnt, band_px: int) -> np.ndarray:
    """
    Build a thin mask around the contour boundary (band of given thickness).
    """
    h, w = shape_hw
    band_px = max(1, int(band_px))
    mask = np.zeros((h, w), np.uint8)
    cv2.drawContours(mask, [cnt], -1, 255, thickness=band_px)
    return mask


def _annulus_mask_from_filled(shape_hw, cnt, band_frac: float = 0.12) -> np.ndarray:
    """
    Make an annulus by filling contour then eroding it by a fraction of the approximate radius.
    Useful for ring-like periphery analysis independent of solidity.
    """
    h, w = shape_hw
    fill = np.zeros((h, w), np.uint8)
    cv2.drawContours(fill, [cnt], -1, 255, thickness=cv2.FILLED)

    M = cv2.moments(cnt)
    if M["m00"] <= 0:
        return fill  # fallback
    cx = M["m10"] / M["m00"]
    cy = M["m01"] / M["m00"]
    r_med = _median_contour_radius(cnt, cx, cy)
    k = max(1, int(band_frac * max(6, r_med)))
    kernel = cv2.getStructuringElement(cv2.MORPH_ELLIPSE, (2 * k + 1, 2 * k + 1))
    inner = cv2.erode(fill, kernel, iterations=1)
    annulus = cv2.subtract(fill, inner)
    return annulus


def compute_radial_and_vacuole_features(
    bgr: np.ndarray,
    cnt: np.ndarray,
    n_sectors: int = 8,
    periphery_band_frac: float = 0.12,
    hough_min_r_frac: float = 0.03,
    hough_max_r_frac: float = 0.12,
    hough_dp: float = 1.2,
    hough_param1: int = 80,
    hough_param2: int = 14,
    hough_min_dist_frac: float = 0.08
) -> dict:
    """
    Compute:
      - orientation8 (ellipse angle -> 8 bins)
      - bright_sector8 (sector with max V-sum in periphery annulus)
      - vacuole detection near periphery via HoughCircles (both bright & dark),
        returning vacuole_count, vacuole_angles_deg, vacuole_sectors8 (list),
        and vacuole_mask8 (bitmask over 8 sectors).

    Returns a dict with fields. Safely handles degenerate contours and small objects.
    """
    out = {
        "orientation8": None,
        "bright_sector8": None,
        "vacuole_count": 0,
        "vacuole_angles_deg": [],
        "vacuole_sectors8": [],
        "vacuole_mask8": 0,
    }
    if bgr is None or cnt is None or len(cnt) < 5:
        return out

    h, w = bgr.shape[:2]
    gray = cv2.cvtColor(bgr, cv2.COLOR_BGR2GRAY)
    hsv = cv2.cvtColor(bgr, cv2.COLOR_BGR2HSV)
    V = hsv[:, :, 2]

    # Orientation (8 bins) from fitEllipse (OpenCV angle 0..180)
    try:
        ellipse = cv2.fitEllipse(cnt)
        # ellipse = ((cx,cy),(MA,ma),angle)
        angle = float(ellipse[2])  # 0..180 (OpenCV)
        orient8 = int(round(angle / (180.0 / 8.0))) % 8
        out["orientation8"] = orient8
    except Exception:
        out["orientation8"] = None

    # Centroid + reference radius
    M = cv2.moments(cnt)
    if M["m00"] <= 0:
        return out
    cx = M["m10"] / M["m00"]
    cy = M["m01"] / M["m00"]
    r_med = _median_contour_radius(cnt, cx, cy)
    if r_med <= 1:
        return out

    # Periphery annulus for brightness & vacuoles
    annulus = _annulus_mask_from_filled((h, w), cnt, band_frac=periphery_band_frac)
    if annulus is None or annulus.max() == 0:
        # fallback: thin band along edge
        band_px = max(2, int(0.08 * r_med))
        annulus = _edge_band_mask_from_contour((h, w), cnt, band_px)

    # --- Brightness sector (sum V in each sector of the annulus)
    ys, xs = np.nonzero(annulus)
    if len(xs) >= 3:
        sector_sums = [0.0] * n_sectors
        for py, px in zip(ys, xs):
            sector = _polar_sector_index(cx, cy, px, py, n_sectors=n_sectors)
            sector_sums[sector] += float(V[py, px])
        out["bright_sector8"] = int(np.argmax(sector_sums))
    else:
        out["bright_sector8"] = None

    # --- Vacuole detection near periphery
    # We detect circular blobs in the annulus area in both bright and dark passes.
    blur = cv2.GaussianBlur(gray, (5, 5), 0)

    # Radii and min distance relative to object size
    minR = max(2, int(hough_min_r_frac * r_med))
    maxR = max(minR + 1, int(hough_max_r_frac * r_med))
    minDist = max(4, int(hough_min_dist_frac * r_med))

    vac_angles = []
    vac_sectors = []
    mask8 = 0

    def _hough_pass(src_img):
        try:
            circles = cv2.HoughCircles(
                src_img,
                cv2.HOUGH_GRADIENT,
                dp=hough_dp,
                minDist=minDist,
                param1=hough_param1,
                param2=hough_param2,
                minRadius=minR,
                maxRadius=maxR,
            )
        except Exception:
            circles = None
        if circles is None:
            return []
        return circles[0]

    # Two passes: normal and inverted (to catch bright and dark vacuoles)
    candidates = []
    for mat in (blur, (255 - blur)):
        cand = _hough_pass(mat)
        if len(cand):
            candidates.append(cand)
    if len(candidates):
        cand = np.vstack(candidates)
        # Filter: must lie within the periphery annulus and at boundary radius
        # We'll require distance to centroid near r_med, within ±0.35*r_med.
        band_tol = 0.35 * r_med
        ann = annulus > 0
        for (x, y, rr) in cand:
            x, y, rr = float(x), float(y), float(rr)
            # Check inside image
            if not (0 <= int(round(x)) < w and 0 <= int(round(y)) < h):
                continue
            # Must be in the annulus band:
            if not ann[int(round(y)), int(round(x))]:
                continue
            dist = math.hypot(x - cx, y - cy)
            if abs(dist - r_med) > band_tol:
                continue
            ang = math.degrees(math.atan2(-(y - cy), (x - cx))) % 360.0
            sector = _polar_sector_index(cx, cy, x, y, n_sectors=n_sectors)
            vac_angles.append(float(ang))
            vac_sectors.append(int(sector))
            mask8 |= 1 << int(sector)

    # Deduplicate sector hits lightly (optional); here we keep all but report unique sectors in mask.
    out["vacuole_count"] = int(len(vac_angles))
    out["vacuole_angles_deg"] = vac_angles
    out["vacuole_sectors8"] = vac_sectors
    out["vacuole_mask8"] = int(mask8)

    return out

# === END RADIAL + VACUOLE HELPERS ============================================

# ---------------------------
# Color / morphology helpers
# ---------------------------

# Tunables (you can later promote to CLI if you want)
SAT_MIN        = 0.18   # if S < SAT_MIN → "Unknown"
V_DARK_MIN     = 0.05   # very dark = effectively unknown/neutral
EDGE_FRAC_FLASH= 0.12   # edge density fraction that suggests a burst
V_FLASH_MIN    = 0.60   # minimum V to treat an edge spike as flash
RING_SCORE_MIN = 0.25   # annulus brighter than center by ≥25% → ring

# 4 bins that cover the full 360° hue circle, with wrap-around
# Yellow: 30–90°, Green: 90–160°, Blue: 160–260°, Pink/Magenta: 260–360° + 0–30°
COLOR_BINS = [
    ("Yellow",       30.0,  90.0),
    ("Green",        90.0, 160.0),
    ("Blue",        160.0, 260.0),
    ("Pink/Magenta", 260.0, 360.0),
    ("Pink/Magenta",   0.0,  30.0),  # wrap segment
]

def label_color_hsv(h, s, v, sat_min=SAT_MIN, v_dark=V_DARK_MIN):
    """Map HSV → one of 4 full-name color bins; reserve 'Unknown' for low S or very low V."""
    if np.isnan(h) or np.isnan(s) or np.isnan(v):
        return "Unknown"
    if s < sat_min or v < v_dark:
        return "Unknown"
    h = float(h) % 360.0
    for name, lo, hi in COLOR_BINS:
        if lo <= h < hi:
            return name
    return "Unknown"

def ring_score_center_vs_annulus(gray: np.ndarray) -> float:
    """
    Simple ring detector: compare mean intensity in a small center disk vs an annulus.
    Returns a score in [0, 1]-ish: max(annulus - center, 0) / max(annulus, 1).
    """
    hh, ww = gray.shape[:2]
    cy, cx = hh // 2, ww // 2
    R  = int(min(hh, ww) * 0.40)     # outer radius for our analysis window
    r1 = max(1, int(R * 0.25))       # center radius
    r2 = max(r1 + 1, int(R * 0.50))  # annulus outer radius

    yy, xx = np.ogrid[:hh, :ww]
    dist = np.sqrt((yy - cy) ** 2 + (xx - cx) ** 2)

    center_mask  = (dist <= r1)
    annulus_mask = (dist >  r1) & (dist <= r2)

    center_mean  = float(np.mean(gray[center_mask])) if np.any(center_mask) else 0.0
    annulus_mean = float(np.mean(gray[annulus_mask])) if np.any(annulus_mask) else 0.0
    if annulus_mean <= 1.0:  # avoid div-by-zero and tiny denominators
        return 0.0
    return max(annulus_mean - center_mean, 0.0) / annulus_mean

# ---------------------------
# Feature extraction (fallbacks if missing)
# ---------------------------

def compute_basic_shape_from_img(img_bgr):
    """
    Compute area, aspect_ratio, solidity, eccentricity (best-effort)
    from a single-channel mask extracted via adaptive threshold.
    Returns dict of features; NaNs if cv2 not available.
    """
    if cv2 is None or img_bgr is None:
        return dict(area=np.nan, aspect_ratio=np.nan, solidity=np.nan, eccentricity=np.nan)
    try:
        gray = cv2.cvtColor(img_bgr, cv2.COLOR_BGR2GRAY)
        # adaptive threshold to get a blob
        thr = cv2.adaptiveThreshold(gray, 255, cv2.ADAPTIVE_THRESH_GAUSSIAN_C,
                                    cv2.THRESH_BINARY, 35, 2)
        contours, _ = cv2.findContours(thr, cv2.RETR_EXTERNAL, cv2.CHAIN_APPROX_SIMPLE)
        if not contours:
            return dict(area=np.nan, aspect_ratio=np.nan, solidity=np.nan, eccentricity=np.nan)
        cnt = max(contours, key=cv2.contourArea)
        area = float(cv2.contourArea(cnt))
        if area <= 0:
            return dict(area=np.nan, aspect_ratio=np.nan, solidity=np.nan, eccentricity=np.nan)
        x, y, w, h = cv2.boundingRect(cnt)
        aspect_ratio = float(w) / float(h) if h > 0 else np.nan

        # solidity = area/convex_area
        hull = cv2.convexHull(cnt)
        hull_area = float(cv2.contourArea(hull)) if hull is not None else np.nan
        solidity = area / hull_area if hull_area and hull_area > 0 else np.nan

        # eccentricity via fitEllipse if possible
        ecc = np.nan
        if len(cnt) >= 5:
            (cx, cy), (MA, ma), angle = cv2.fitEllipse(cnt)  # MA=major axis, ma=minor axis
            MA = float(MA); ma = float(ma)
            if MA > 0 and ma > 0:
                # ellipse eccentricity e = sqrt(1 - (b^2/a^2)); a = max(MA, ma)/2, b = min/2
                a = max(MA, ma)/2.0
                b = min(MA, ma)/2.0
                if a > 0:
                    ratio = (b*b)/(a*a)
                    ratio = max(0.0, min(1.0, ratio))  # clamp for numeric safety
                    ecc = math.sqrt(1.0 - ratio)
        return dict(area=area, aspect_ratio=aspect_ratio, solidity=solidity, eccentricity=ecc)
    except Exception:
        return dict(area=np.nan, aspect_ratio=np.nan, solidity=np.nan, eccentricity=np.nan)

def compute_phash64_from_img(img_bgr):
    """
    Compute a 64-bit pHash (integer) using DCT (no external deps).
    """
    if cv2 is None or img_bgr is None:
        return None
    try:
        gray = cv2.cvtColor(img_bgr, cv2.COLOR_BGR2GRAY)
        gray = cv2.resize(gray, (32, 32), interpolation=cv2.INTER_AREA)
        gray = np.float32(gray)
        dct = cv2.dct(gray)
        # top-left 8x8
        dct8 = dct[:8, :8]
        med = np.median(dct8)
        bits = (dct8 > med).astype(np.uint8).flatten()
        # pack into 64-bit
        v = 0
        for b in bits:
            v = (v << 1) | int(b)
        return v
    except Exception:
        return None

def load_img(thumbs_dir: Path, name: str):
    if cv2 is None:
        return None
    try:
        p = (thumbs_dir / name)
        if not p.exists():
            return None
        img = cv2.imread(str(p), cv2.IMREAD_COLOR)
        return img
    except Exception:
        return None

# ---------------------------
# Strict-gated distance
# ---------------------------

class StrictGatedMetric:
    def __init__(self, w_phash=2.0, w_hue=1.0, w_feat=1.0,
                 hue_gate_deg=14.0, area_ratio_gate=0.45,
                 solidity_gate=0.20, ecc_gate=0.28, ar_gate=0.60):
        self.w_phash = float(w_phash)
        self.w_hue = float(w_hue)
        self.w_feat = float(w_feat)
        self.hue_gate_deg = float(hue_gate_deg)
        self.area_ratio_gate = float(area_ratio_gate)
        self.solidity_gate = float(solidity_gate)
        self.ecc_gate = float(ecc_gate)
        self.ar_gate = float(ar_gate)

    def pair_dist(self, a, b, feat_scale):
        """
        a, b are dict-like records with required keys:
        'phash64' (int or None), 'h' (hue), 'area','solidity','ecc','ar'
        feat_scale: dict with 'log_area_mu','log_area_sigma', etc for z-scaling.
        Returns distance in [0,1].
        """
        # Hard gates
        # Hue
        dh = circ_hue_delta(a['h'], b['h'], scale=180.0)
        if not np.isnan(dh) and dh > self.hue_gate_deg:
            return 1.0

        # Area ratio
        A1, A2 = a['area'], b['area']
        if (not np.isnan(A1)) and (not np.isnan(A2)):
            mn = min(A1, A2); mx = max(A1, A2) if max(A1, A2) > 0 else np.nan
            if not np.isnan(mx):
                if (mn / mx) < self.area_ratio_gate:
                    return 1.0

        # Solidity
        s1, s2 = a['solidity'], b['solidity']
        if (not np.isnan(s1)) and (not np.isnan(s2)):
            if abs(s1 - s2) > self.solidity_gate:
                return 1.0

        # Eccentricity
        e1, e2 = a['ecc'], b['ecc']
        if (not np.isnan(e1)) and (not np.isnan(e2)):
            if abs(e1 - e2) > self.ecc_gate:
                return 1.0

        # Aspect ratio
        r1, r2 = a['ar'], b['ar']
        if (not np.isnan(r1)) and (not np.isnan(r2)):
            if abs(r1 - r2) > self.ar_gate:
                return 1.0

        # Soft distances
        parts = []
        weights = []

        # pHash
        d_ph = 1.0
        if a['phash64'] is not None and b['phash64'] is not None:
            d_ph = hamming64(a['phash64'], b['phash64']) / 64.0
        parts.append(d_ph); weights.append(self.w_phash)

        # Hue
        d_hue = 0.0 if np.isnan(dh) else (dh / 180.0)
        parts.append(d_hue); weights.append(self.w_hue)

        # Shape features L1 (z-scored)
        f_sum = 0.0; f_cnt = 0
        # log_area
        for key, mu_key, sd_key in [
            ('log_area', 'log_area_mu', 'log_area_sd'),
            ('solidity', 'sol_mu', 'sol_sd'),
            ('ecc', 'ecc_mu', 'ecc_sd'),
            ('ar', 'ar_mu', 'ar_sd'),
        ]:
            va = a[key]; vb = b[key]
            mu = feat_scale[mu_key]; sd = feat_scale[sd_key]
            if not np.isnan(va) and not np.isnan(vb):
                za = 0.0 if sd == 0 or np.isnan(sd) else (va - mu)/sd
                zb = 0.0 if sd == 0 or np.isnan(sd) else (vb - mu)/sd
                f_sum += abs(za - zb)
                f_cnt += 1
        d_feat = (f_sum / f_cnt) if f_cnt > 0 else 0.0
        # map to 0..1 via logistic-ish squashing (keeps moderate values in)
        d_feat = 1.0 - math.exp(-d_feat)  # monotonic, 0→0, grows to 1
        parts.append(d_feat); weights.append(self.w_feat)

        denom = sum(weights) if sum(weights) > 0 else 1.0
        d = sum(p*w for p, w in zip(parts, weights)) / denom
        return float(max(0.0, min(1.0, d)))

# ---------------------------
# Load atlas & prepare features
# ---------------------------

def load_atlas(atlas_csv: Path, thumbs_dir: Path, min_area_px: int):
    """
    Robust atlas reader:
      - Accepts many alternate header names for: thumbnail, clip/json id, event index, HSV, shape, phash.
      - If event index is missing, derives it from the thumbnail filename (e###/frame###/obj_frame###),
        else by per-clip rank of start_ts, else by per-clip row order.
      - Back-fills missing HSV/shape/pHash directly from the image when available.
      - Applies an optional minimum-area filter.
      - Computes log_area for downstream normalization.
    Returns: list[dict] with keys:
      thumb, json_file, e_idx, h, s, v, area, solidity, ecc, ar, phash64, log_area
    """
    import os, re
    import pandas as pd
    import numpy as np

    df = pd.read_csv(atlas_csv)
    if df.empty:
        raise ValueError("atlas.csv is empty")

    # Map lower->original for flexible lookup
    colmap = {c.strip().lower(): c for c in df.columns}

    def pick(*cands) -> str | None:
        for c in cands:
            if c and c.lower() in colmap:
                return colmap[c.lower()]
        return None

    # Likely names in atlas
    col_thumb = pick("thumb_obj", "thumb", "thumb_path", "obj_thumb", "obj", "thumbname", "thumb_name")
    col_json  = pick("json_file", "json", "video_file", "video", "source_json", "file", "src", "clip")
    col_event = pick("event_index", "event_idx", "e_idx", "eid", "e_id", "eindex", "index", "idx",
                     "frame_idx", "frame_index", "frame", "slice_index")

    col_start = pick("start_ts", "start", "t0", "begin_ts", "ts_start")
    col_end   = pick("end_ts", "end", "t1", "stop_ts", "ts_end")

    col_h = pick("h_deg_img", "h_deg", "hsv_mean_h", "hue_deg", "h")   # degrees (0..360)
    col_s = pick("s_norm", "hsv_mean_s", "s")                           # 0..1
    col_v = pick("v_norm", "hsv_mean_v", "v")                           # 0..1

    col_area = pick("area", "area_px")
    col_sol  = pick("solidity")
    col_ecc  = pick("eccentricity", "ecc")
    col_ar   = pick("aspect_ratio", "ar")
    col_phash = pick("phash64", "phash")

    if not col_thumb or not col_json:
        raise ValueError(
            "atlas.csv must include a thumbnail column and a clip id column.\n"
            f"Looked for thumb_obj/thumb/... and json_file/video/...; got: {list(df.columns)}"
        )

    # Derive event index if missing
    if not col_event:
        def infer_idx_from_thumb(name: str) -> int | None:
            s = os.path.basename(str(name))
            for pat in (r"_e(\d+)_", r"e(\d+)", r"event[_\-]?(\d+)", r"frame[_\-]?(\d+)", r"obj_frame[_\-]?(\d+)"):
                m = re.search(pat, s, flags=re.IGNORECASE)
                if m:
                    try:
                        return int(m.group(1))
                    except Exception:
                        pass
            return None

        df["_e_idx_inferred"] = df[col_thumb].apply(infer_idx_from_thumb)

        if df["_e_idx_inferred"].isna().all() and col_start:
            # Rank by start_ts per clip
            try:
                df["_e_idx_inferred"] = (
                    df.groupby(df[col_json])[col_start]
                      .rank(method="first")
                      .astype("Int64")
                      .fillna(0)
                      .astype(int) - 1
                )
            except Exception:
                df["_e_idx_inferred"] = df.groupby(df[col_json]).cumcount()
        elif df["_e_idx_inferred"].isna().all():
            # Stable per-clip row order
            df["_e_idx_inferred"] = df.groupby(df[col_json]).cumcount()

        col_event = "_e_idx_inferred"

    # Build records
    recs = []
    for _, row in df.iterrows():
        thumb = str(row[col_thumb]) if (col_thumb and not pd.isna(row[col_thumb])) else None
        json_file = str(row[col_json]) if (col_json and not pd.isna(row[col_json])) else None
        e_idx = int(row[col_event]) if (col_event and not pd.isna(row[col_event])) else 0

        h = safe_float(row[col_h]) if col_h else np.nan
        s = safe_float(row[col_s]) if col_s else np.nan
        v = safe_float(row[col_v]) if col_v else np.nan

        area = safe_float(row[col_area]) if col_area else np.nan
        sol  = safe_float(row[col_sol])  if col_sol  else np.nan
        ecc  = safe_float(row[col_ecc])  if col_ecc  else np.nan
        ar   = safe_float(row[col_ar])   if col_ar   else np.nan

        ph   = parse_phash64(row[col_phash]) if col_phash else None

        recs.append(dict(
            idx=e_idx,
            thumb=thumb,
            json_file=json_file,
            e_idx=e_idx,
            h=h, s=s, v=v,
            area=area, solidity=sol, ecc=ecc, ar=ar,
            phash64=ph,
            # include timestamps if your atlas has them
            start_ts=safe_float(row[col_start]) if col_start else None,
            end_ts=safe_float(row[col_end]) if col_end else None,
        ))

    # Determine if we need image-derived backfills
    need_img_fill = any(
        (np.isnan(r["h"]) or np.isnan(r["s"]) or np.isnan(r["v"])
         or np.isnan(r["area"]) or np.isnan(r["solidity"]) or np.isnan(r["ecc"]) or np.isnan(r["ar"])
         or r["phash64"] is None)
        for r in recs
    )

    # Back-fill from images when available (HSV, shape, phash)
    if need_img_fill and cv2 is not None:
        for r in recs:
            if not r["thumb"]:
                continue
            img = load_img(thumbs_dir, r["thumb"])
            if img is None:
                continue

            # HSV backfill
            if np.isnan(r["h"]) or np.isnan(r["s"]) or np.isnan(r["v"]):
                hsv = cv2.cvtColor(img, cv2.COLOR_BGR2HSV)
                H, S, V = cv2.split(hsv)
                if np.isnan(r["h"]): r["h"] = float(H.mean()) * 2.0
                if np.isnan(r["s"]): r["s"] = float(S.mean()) / 255.0
                if np.isnan(r["v"]): r["v"] = float(V.mean()) / 255.0

            # Shape backfill
            if np.isnan(r["area"]) or np.isnan(r["solidity"]) or np.isnan(r["ecc"]) or np.isnan(r["ar"]):
                feats = compute_basic_shape_from_img(img)
                if np.isnan(r["area"])      and not np.isnan(feats.get("area", np.nan)):           r["area"]     = float(feats["area"])
                if np.isnan(r["ar"])        and not np.isnan(feats.get("aspect_ratio", np.nan)):   r["ar"]       = float(feats["aspect_ratio"])
                if np.isnan(r["solidity"])  and not np.isnan(feats.get("solidity", np.nan)):       r["solidity"] = float(feats["solidity"])
                if np.isnan(r["ecc"])       and not np.isnan(feats.get("eccentricity", np.nan)):   r["ecc"]      = float(feats["eccentricity"])

            # pHash backfill
            if r["phash64"] is None:
                ph = compute_phash64_from_img(img)
                if ph is not None:
                    r["phash64"] = ph

        # ---- Enhanced annotations (always run) ----
    for r in recs:
        # log_area
        r["log_area"] = np.log(max(1.0, r["area"])) if not np.isnan(r["area"]) else np.nan

        # Base morphology via solidity (quick triage)
        if not np.isnan(r["solidity"]):
            if r["solidity"] >= 0.85:
                morph = "sphere"
            elif r["solidity"] >= 0.50:
                morph = "ring"   # candidate ring; will verify with center/annulus test
            else:
                morph = "cross/star"
        else:
            morph = "unknown"

        # Load image once for per-event visual tests
        img = load_img(thumbs_dir, r["thumb"]) if r.get("thumb") else None
        gray = cv2.cvtColor(img, cv2.COLOR_BGR2GRAY) if (img is not None and cv2 is not None) else None

        # Optional: refine ring via center vs annulus brightness
        if gray is not None:
            rs = ring_score_center_vs_annulus(gray)
            r["ring_score"] = float(rs)
            if rs >= RING_SCORE_MIN:
                morph = "ring"
        else:
            r["ring_score"] = float("nan")

        # Orientation (yin-yang) for all shapes (↑ top-bright, ↓ bottom-bright)
        ori = None
        if gray is not None:
            hh, ww = gray.shape
            top_mean = float(np.mean(gray[:hh // 2, :]))
            bot_mean = float(np.mean(gray[hh // 2:, :]))
            if top_mean > bot_mean * 1.10:
                ori = "↑"
            elif bot_mean > top_mean * 1.10:
                ori = "↓"

        # Edge density for flash detection
        edge_frac = float("nan")
        if gray is not None:
            edges = cv2.Canny(gray, 50, 150)
            edge_frac = float(np.count_nonzero(edges)) / float(edges.size)

        # Robust flash: very bright OR (edge spike + moderately bright)
        v_val = r.get("v", np.nan)
        flash = (not np.isnan(v_val) and v_val >= 0.90)  # absolute bright spike
        if (not flash) and (not np.isnan(edge_frac)) and (edge_frac >= EDGE_FRAC_FLASH) and (not np.isnan(v_val)) and (v_val >= V_FLASH_MIN):
            flash = True

        # Full-circle color label (Unknown reserved for low S or very low V)
        r["color_label"] = label_color_hsv(r.get("h", np.nan), r.get("s", np.nan), r.get("v", np.nan))

        # Commit fields
        r["morphology"] = morph
        r["orientation"] = ori
        r["edge_frac"] = edge_frac
        r["flash"] = bool(flash)

    return recs


# ---------------------------
# Clustering (strict‑gated)
# ---------------------------

def cluster_records_strict(recs, args):
    """
    Cluster with strict gating. IMPORTANT: -1 (DBSCAN noise) stays noise (cluster=None).
    Very small clusters (< args.min_cluster_size) remain clusters here; we skip them in tokenization.
    """
    import numpy as np
    from collections import defaultdict

    # Prepare global z-scale for shape features
    arr_logA = np.array([r['log_area'] for r in recs], dtype=float)
    arr_sol  = np.array([r['solidity'] for r in recs], dtype=float)
    arr_ecc  = np.array([r['ecc'] for r in recs], dtype=float)
    arr_ar   = np.array([r['ar'] for r in recs], dtype=float)

    feat_scale = dict(
        log_area_mu=np.nanmean(arr_logA), log_area_sd=np.nanstd(arr_logA),
        sol_mu=np.nanmean(arr_sol),       sol_sd=np.nanstd(arr_sol),
        ecc_mu=np.nanmean(arr_ecc),       ecc_sd=np.nanstd(arr_ecc),
        ar_mu=np.nanmean(arr_ar),         ar_sd=np.nanstd(arr_ar),
    )

    metric_kwargs = {
        "w_phash": args.w_phash,
        "w_hue": args.w_hue,
        "w_feat": args.w_feat,
        "hue_gate_deg": args.gate_hue_deg,
        "area_ratio_gate": args.gate_area_ratio,
        "solidity_gate": args.gate_solidity,
        "ecc_gate": args.gate_ecc,
        "ar_gate": args.gate_ar,
    }
    metric = StrictGatedMetric(**metric_kwargs)

    # Hue buckets
    hue_bins = defaultdict(list)
    for r in recs:
        hb = quantize_hue(r['h'], bin_deg=6.0) if not np.isnan(r['h']) else ('nan',)
        hue_bins[hb].append(r)

    next_cluster_id = 0
    for hb, bucket in hue_bins.items():
        n = len(bucket)
        if n == 1:
            # don't assign a cluster yet; treat as tiny/noise-like; tokenization will skip it
            bucket[0]['cluster'] = None
            continue

        # pairwise distances in bucket
        D = np.zeros((n, n), dtype=float)
        for i in range(n):
            for j in range(i+1, n):
                D[i, j] = D[j, i] = metric.pair_dist(bucket[i], bucket[j], feat_scale)

        # DBSCAN
        db = DBSCAN(eps=float(args.eps), min_samples=int(args.min_samples), metric='precomputed')
        labels = db.fit_predict(D)

        # Assign clusters; keep noise as None
        unique = np.unique(labels)
        for li in unique:
            idxs = np.where(labels == li)[0]
            if li == -1:
                for k in idxs:
                    bucket[k]['cluster'] = None
                continue
            # select medoid within this component
            subD = D[np.ix_(idxs, idxs)]
            mloc = np.argmin(subD.sum(axis=1))
            med_k = int(idxs[int(mloc)])
            gid = next_cluster_id
            next_cluster_id += 1
            for k in idxs:
                bucket[k]['cluster'] = gid
            # tag a prototype
            for k in idxs:
                bucket[k]['is_prototype'] = (k == med_k)

    # Gather clusters (exclude None)
    by_cluster = defaultdict(list)
    for r in recs:
        cid = r.get('cluster', None)
        if cid is not None:
            by_cluster[cid].append(r)

    # If a cluster has no prototype tag (rare), mark its first as prototype
    for cid, rows in by_cluster.items():
        if not any(row.get('is_prototype') for row in rows):
            rows[0]['is_prototype'] = True

    return recs, by_cluster, feat_scale


# ---------------------------
# Tokenization & codebook
# ---------------------------

def assign_tokens(by_cluster, min_cluster_size: int = 3):
    """
    Assign tokens to clusters, skipping tiny clusters (treated as noise later).
    Uses an unbounded base-26 stream: A..Z, AA..AZ, BA..BZ, ... AAA.., etc.
    Returns (token_map: cid->token, legend: token->meta)
    """
    import string
    def base26_stream():
        letters = string.ascii_uppercase
        n = 1
        while True:
            # emit all length-n strings
            total = len(letters) ** n
            for idx in range(total):
                x = idx
                s = []
                for _ in range(n):
                    s.append(letters[x % 26])
                    x //= 26
                yield "".join(reversed(s))
            n += 1

    # clusters sorted by size (desc), then by prototype hue if available
    clusters = []
    for cid, rows in by_cluster.items():
        if not rows:
            continue
        cnt = len(rows)
        proto = next((r for r in rows if r.get('is_prototype')), rows[0])
        clusters.append((cid, cnt, proto))
    clusters.sort(key=lambda x: (-x[1], (x[2].get('h', 999.0) if x[2].get('h') is not None else 999.0)))

    token_map = {}
    legend = {}
    gen = base26_stream()
    for cid, cnt, proto in clusters:
        if cnt < min_cluster_size:
            # leave un-tokenized; will render as 'X' later
            continue
        tok = next(gen)  # unlimited supply
        token_map[cid] = tok
        legend[tok] = dict(
            cluster_id=int(cid),
            count=int(cnt),
            prototype=dict(
                thumb_obj=proto.get('thumb'),
                json_file=proto.get('json_file'),
                e_idx=proto.get('e_idx'),
                h=proto.get('h'), s=proto.get('s'), v=proto.get('v'),
                area=proto.get('area'), solidity=proto.get('solidity'),
                ecc=proto.get('ecc'), ar=proto.get('ar'),
                phash64=proto.get('phash64')
            )
        )
    return token_map, legend


# ---------------------------
# Sequence builder
# ---------------------------


def extract_event_attributes_with_radial(
    recs,
    thumbs_dir: Path,
    token_map: dict,
    n_sectors: int = 8,
    *,
    enable_radial: bool = True,
    enable_vacuoles: bool = True,
    max_thumb_side: int = 256,
    periphery_band_frac: float = 0.12,
    hough_min_r_frac: float = 0.03,
    hough_max_r_frac: float = 0.12,
    hough_dp: float = 1.2,
    hough_param1: int = 80,
    hough_param2: int = 14,
    hough_min_dist_frac: float = 0.08,
    s_min_for_color: float = 0.12,
    v_min_for_color: float = 0.08,
):
    """
    Aggregate detections per (json_file, e_idx) and compute:
        - majority cluster token
        - color label (prefer existing 'color_label'; else HSV->name; else Unknown)
        - arrow (↑/↓) if present in recs, optional radial/vacuole enrichments.

    Radial/vacuole enrichment (orientation, sector, vacuole_* fields) is only
    computed when the corresponding `enable_radial`/`enable_vacuoles` flags are
    true. Hue-based color inference respects the provided S/V guard rails.

<<<<<<< HEAD
    Returns dict: (jf, e_idx) -> {token, color_label, arrow, orientation8?, ...}
    """
=======
    Returns dict: (jf, e_idx) -> {token, color_label, arrow, orientation8?, ...} 
  """
>>>>>>> 9b391d27
    by_event = defaultdict(list)
    for r in recs:
        jf = r.get("json_file")
        ei = r.get("e_idx")
        if jf is None or pd.isna(jf) or ei is None:
            continue
        by_event[(jf, int(ei))].append(r)

    out = {}


    # Cache expensive thumbnail analyses so repeated thumbs only pay the cost once
    process_sig = (
        int(n_sectors),
        float(periphery_band_frac),
        float(hough_min_r_frac),
        float(hough_max_r_frac),
        float(hough_dp),
        int(hough_param1),
        int(hough_param2),
        float(hough_min_dist_frac),
        int(max_thumb_side) if isinstance(max_thumb_side, (int, float)) else None,
    )
    thumb_feature_cache = {}

    def analyze_thumb(thumb_name: str):
        """Return cached radial/vacuole features for a thumbnail."""
        key = (thumb_name, process_sig)
        if key in thumb_feature_cache:
            return thumb_feature_cache[key]

        result = None
        if thumbs_dir is None or cv2 is None or not thumb_name:
            thumb_feature_cache[key] = result
            return result

        img = load_img(thumbs_dir, thumb_name)
        if img is None:
            thumb_feature_cache[key] = result
            return result

        if isinstance(max_thumb_side, (int, float)) and max_thumb_side:
            max_side = int(max_thumb_side)
            if max_side > 0:
                h, w = img.shape[:2]
                m = max(h, w)
                if m > max_side:
                    scale = max_side / float(m)
                    new_w = max(1, int(round(w * scale)))
                    new_h = max(1, int(round(h * scale)))
                    img = cv2.resize(img, (new_w, new_h), interpolation=cv2.INTER_AREA)

        gray = cv2.cvtColor(img, cv2.COLOR_BGR2GRAY)
        thr = cv2.adaptiveThreshold(
            gray,
            255,
            cv2.ADAPTIVE_THRESH_GAUSSIAN_C,
            cv2.THRESH_BINARY,
            35,
            2,
        )
        cnts, _ = cv2.findContours(thr, cv2.RETR_EXTERNAL, cv2.CHAIN_APPROX_SIMPLE)
        if cnts:
            cnt = max(cnts, key=cv2.contourArea)
            result = compute_radial_and_vacuole_features(
                img,
                cnt,
                n_sectors=n_sectors,
                periphery_band_frac=periphery_band_frac,
                hough_min_r_frac=hough_min_r_frac,
                hough_max_r_frac=hough_max_r_frac,
                hough_dp=hough_dp,
                hough_param1=hough_param1,
                hough_param2=hough_param2,
                hough_min_dist_frac=hough_min_dist_frac,
            )
        else:
            result = {
                "orientation8": None,
                "bright_sector8": None,
                "vacuole_angles_deg": [],
                "vacuole_sectors8": [],
                "vacuole_mask8": 0,
                "vacuole_count": 0,
            }

        thumb_feature_cache[key] = result
        return result
    for (jf, ei), rows in by_event.items():
        cids = [rr.get("cluster") for rr in rows if rr.get("cluster") is not None]
        token = "_"
        maj_cid = None
        if cids:
            maj_cid = Counter(cids).most_common(1)[0][0]
            toks = [token_map[c] for c in cids if c in token_map]
            if toks:
                token = Counter(toks).most_common(1)[0][0]

        color_lbls = [str(rr.get("color_label")) for rr in rows if rr.get("color_label")]
        if color_lbls:
            color_label = Counter(color_lbls).most_common(1)[0][0]
        else:
            valid_hues = []
            for rr in rows:
                h_val = safe_float(rr.get("h"), np.nan)
                if np.isnan(h_val):
                    continue
                s_val = safe_float(rr.get("s"), np.nan)
                v_val = safe_float(rr.get("v"), np.nan)
                if not np.isnan(s_val) and s_val < s_min_for_color:
                    continue
                if not np.isnan(v_val) and v_val < v_min_for_color:
                    continue
                valid_hues.append(h_val)
            color_label = "Unknown"
            if valid_hues:
                hmed = float(np.median(valid_hues))
                if 35.0 <= hmed < 70.0:
                    color_label = "Yellow"
                elif 80.0 <= hmed < 160.0:
                    color_label = "Green"
                elif 200.0 <= hmed < 260.0:
                    color_label = "Blue"
                elif hmed >= 300.0 or hmed < 10.0:
                    color_label = "Pink/Magenta"

        thumbs = [rr.get("thumb") for rr in rows if rr.get("thumb")]
        thumb = Counter(thumbs).most_common(1)[0][0] if thumbs else None

        arrow = None
        for rr in rows:
            orient_str = str(rr.get("orientation", ""))
            if orient_str.endswith("↑"):
                arrow = "↑"
                break
            if orient_str.endswith("↓"):
                arrow = "↓"
                break
        
        flash_vals = [bool(rr.get("flash")) for rr in rows]
        flash_flag = any(flash_vals)

        orient8 = None
        bright_sector8 = None
        vac_angles = []
        vac_sectors = []
        vac_mask8 = 0
        vac_count = 0
        want_radial = enable_radial or enable_vacuoles
        if thumb and want_radial:
            feats = analyze_thumb(thumb)
            if feats:
                if enable_radial:
                    orient8 = feats.get("orientation8")
                    bright_sector8 = feats.get("bright_sector8")
                if enable_vacuoles:
                    vac_angles = feats.get("vacuole_angles_deg", [])
                    vac_sectors = feats.get("vacuole_sectors8", [])
                    vac_mask8 = feats.get("vacuole_mask8", 0)
                    vac_count = feats.get("vacuole_count", 0)

        sector_idx = None if bright_sector8 is None else int(bright_sector8)
        if sector_idx is None:
            sector_label = "sector_unknown"
        else:
            sector_label = f"sector_{sector_idx}_of_{n_sectors}"

        out[(jf, ei)] = dict(
            token=token,
            cluster_id=None if maj_cid is None else int(maj_cid),
            color_label=color_label,
            arrow=arrow,
            flash=flash_flag,  
            orientation8=None if orient8 is None else int(orient8),
            sector8=sector_idx,
            sector_label=sector_label,
            vacuole_count=int(vac_count),
            vacuole_angles_deg=[float(a) for a in vac_angles],
            vacuole_sectors8=[int(s) for s in vac_sectors],
            vacuole_mask8=int(vac_mask8),
            thumb_obj=thumb,
        )

    return out


# ====== SEQUENCE BUILDER (DROP-IN) ============================================
def build_sequences(recs, token_map, thumbs_dir: Path, args):
    """
    Build per-video sequences with enriched per-event attributes:
      - token (majority), cluster_id (majority)
      - color_label (full names)
      - arrow (↑/↓ when seen in prior pipeline)
      - orientation8 (0..7), sector8 (0..7)
      - vacuole_* (count, angles, sectors, mask8)
      - enhanced_token for human-readable stream
    Also produce:
      - symbol_seq (classic token stream),
      - binary_seq from V,
      - cycles split by time gaps/resets.
    """
    from collections import defaultdict
    import numpy as np

    # brightness list for binary thresholding
    per_event_v = defaultdict(list)
    for r in recs:
        jf = r.get('json_file'); ei = r.get('e_idx')
        if jf is None or pd.isna(jf) or ei is None:
            continue
        if not np.isnan(r.get('v', np.nan)):
            per_event_v[(jf, int(ei))].append(float(r['v']))

    # video -> sorted event indices
    videos = defaultdict(set)
    for r in recs:
        jf = r.get('json_file'); ei = r.get('e_idx')
        if jf is None or pd.isna(jf) or ei is None:
            continue
        videos[jf].add(int(ei))
    for (jf, ei) in per_event_v.keys():
        videos[jf].add(int(ei))
    videos = {jf: sorted(list(eis)) for jf, eis in videos.items()}

    # Attributes per event
    attrs = extract_event_attributes_with_radial(
        recs, thumbs_dir, token_map,
        n_sectors=args.sectors,
        enable_radial=args.enable_radial,
        enable_vacuoles=args.enable_vacuoles,
        max_thumb_side=args.max_thumb_side,
        periphery_band_frac=args.radial_band_frac,
        hough_min_r_frac=args.hough_minr_frac,
        hough_max_r_frac=args.hough_maxr_frac,
        hough_dp=args.hough_dp,
        hough_param1=args.hough_param1,
        hough_param2=args.hough_param2,
        hough_min_dist_frac=args.hough_mindist_frac,
        s_min_for_color=args.s_min_for_color,
        v_min_for_color=args.v_min_for_color
    )

    results = {}
    for jf, e_idxs in videos.items():
        if not e_idxs:
            results[jf] = dict(
                json_file=jf, n_events=0, legend={}, symbol_seq="",
                binary_seq="", v_threshold=None, symbol_seq_enhanced="",
                events=[], cycles=[]
            )
            continue

        raw_tokens, v_vals, events_list, symbol_tokens = [], [], [], []
        for ei in e_idxs:
            a = attrs.get((jf, ei), None)
            tok = a["token"] if a else "_"
            raw_tokens.append(tok)

            # V for binary threshold
            vv = per_event_v.get((jf, ei), [])
            v_vals.append(np.nan if not vv else float(np.nanmean(vv)))

            # Best-effort timestamps
            rr = next((rr for rr in recs if rr.get("json_file")==jf and rr.get("e_idx")==ei), None)
            st = rr.get("start_ts") if rr else None
            en = rr.get("end_ts") if rr else None
            start_ts = float(st) if (st is not None and not np.isnan(st)) else None
            end_ts   = float(en) if (en is not None and not np.isnan(en)) else None
            duration = (end_ts - start_ts) if (start_ts is not None and end_ts is not None) else None

            if a:
                parts = []
                clr = a.get("color_label", "Unknown")
                arr = a.get("arrow") or ""
                if (not arr) and rr:
                    orient_str = str(rr.get("orientation") or "")
                    if orient_str.endswith("↑"):
                        arr = "↑"
                    elif orient_str.endswith("↓"):
                        arr = "↓"
                flash_flag = bool(a.get("flash"))
                base_tok = clr + arr
                if flash_flag and not base_tok.endswith("✦"):
                    base_tok += "✦"
                parts.append(base_tok)
                if a.get("orientation8") is not None:
                    parts.append(f"o{int(a['orientation8'])}")
                if a.get("sector8") is not None:
                    parts.append(f"s{int(a['sector8'])}")
                vc = int(a.get("vacuole_count", 0))
                if vc > 0:
                    vsec = a.get("vacuole_sectors8", [])
                    if vsec:
                        uniq = sorted(set([int(x) for x in vsec]))
                        parts.append("V[" + ",".join(str(x) for x in uniq) + "]")
                    else:
                        parts.append("Vx")
                else:
                    parts.append("V0")
                enhanced_display = " ".join(parts)
              
                thumb_name = a.get("thumb_obj", None)
                if not thumb_name and rr:
                    thumb_name = rr.get("thumb")
                events_list.append({
                    "event_index": int(ei),
                    "start_ts": start_ts, "end_ts": end_ts, "duration": duration,
                    "morphology": rr.get("morphology","unknown") if rr else "unknown",
                    "color_label": clr,
                    "arrow": arr,
                    "orientation": arr or None,
                    "flash": flash_flag,
                    "orientation8": a.get("orientation8", None),
                    "sector8": a.get("sector8", None),
                    "vacuole_count": vc,
                    "vacuole_angles_deg": a.get("vacuole_angles_deg", []),
                    "vacuole_sectors8": a.get("vacuole_sectors8", []),
                    "vacuole_mask8": a.get("vacuole_mask8", 0),
                    "cluster_id": a.get("cluster_id", None),
                    "thumb_obj": thumb_name,
                    "enhanced_token": enhanced_display
                })
                symbol_tokens.append(enhanced_display)
            else:
                flash_flag = bool(rr.get("flash", False)) if rr else False
                base_tok = "Unknown"
                if flash_flag:
                    base_tok += "✦"
                enhanced_display = f"{base_tok} V0"
                thumb_name = rr.get("thumb") if rr else None
                events_list.append({
                    "event_index": int(ei),
                    "start_ts": start_ts, "end_ts": end_ts, "duration": duration,
                    "morphology": rr.get("morphology","unknown") if rr else "unknown",
                    "color_label": "Unknown", "arrow": "",
                    "orientation": None,
                    "flash": flash_flag,
                    "orientation8": None, "sector8": None,
                    "vacuole_count": 0, "vacuole_angles_deg": [],
                    "vacuole_sectors8": [], "vacuole_mask8": 0,
                    "cluster_id": None, "thumb_obj": thumb_name,
                    "enhanced_token": enhanced_display
                })
                symbol_tokens.append(enhanced_display)

        symbol_seq = "".join(raw_tokens)
        v_arr = np.array(v_vals, dtype=float)
        v_med = np.nanmedian(v_arr)
        v_mad = np.nanmedian(np.abs(v_arr - v_med))
        v_thr = v_med + 0.8 * (v_mad if not np.isnan(v_mad) else 0.0)
        binary_seq = "".join(("1" if (not np.isnan(v) and v >= v_thr) else "0") for v in v_arr)
        extra = 0.5 * (v_mad if not np.isnan(v_mad) else 0.0)
        for idx, ev in enumerate(events_list):
            vv = v_arr[idx]
            spike = (not np.isnan(vv)) and (vv >= (v_thr + extra))
            if spike and not ev.get("flash", False):
                ev["flash"] = True
                parts = symbol_tokens[idx].split(" ") if symbol_tokens[idx] else []
                if parts:
                    if not parts[0].endswith("✦"):
                        parts[0] = parts[0] + "✦"
                    updated = " ".join(parts)
                    symbol_tokens[idx] = updated
                    ev["enhanced_token"] = updated
        symbol_seq_enhanced = " ".join(symbol_tokens)

        # cycles by >2s gap or time reset
        cycles_list = []
        if events_list and any(e.get("start_ts") is not None for e in events_list):
            current = []
            prev_st = events_list[0].get("start_ts")
            for idx, ev in enumerate(events_list):
                st = ev.get("start_ts")
                if idx > 0 and st is not None and prev_st is not None and ((st - prev_st) > 2.0 or st < prev_st):
                    cycles_list.append(" ".join(current))
                    current = []
                current.append(ev["enhanced_token"])
                prev_st = st
            if current: cycles_list.append(" ".join(current))

        results[jf] = {
            "json_file": jf,
            "n_events": len(e_idxs),
            "symbol_seq": symbol_seq,
            "binary_seq": binary_seq,
            "v_threshold": float(v_thr) if not np.isnan(v_thr) else None,
            "symbol_seq_enhanced": symbol_seq_enhanced,
            "events": events_list,
            "cycles": cycles_list
        }
    return results
# ==============================================================================



def most_common_token(cids, token_map):
    cnt = Counter([token_map.get(c) for c in cids if c in token_map])
    if not cnt:
        return "_"
    return cnt.most_common(1)[0][0]

# ---------------------------
# Main
# ---------------------------

# ====== MAIN (DROP-IN) ========================================================
def main():
    import argparse
    ap = argparse.ArgumentParser()
    ap.add_argument("--atlas", required=True, help="Path to atlas.csv")
    ap.add_argument("--thumbs", required=True, help="Directory containing thumbs (thumbs_obj)")
    ap.add_argument("--out", required=True, help="Output directory for sequences & codebook")

    # clustering/tokens (kept)
    ap.add_argument("--min-samples", type=int, default=6, help="DBSCAN min_samples")
    ap.add_argument("--eps", type=float, default=0.28, help="DBSCAN eps")
    ap.add_argument("--min-cluster-size", type=int, default=3,
                    help="Clusters smaller than this render as 'X'")

    ap.add_argument("--w-phash", type=float, default=2.0)
    ap.add_argument("--w-hue", type=float, default=1.0)
    ap.add_argument("--w-feat", type=float, default=1.0)

    ap.add_argument("--gate-hue-deg", type=float, default=14.0)
    ap.add_argument("--gate-area-ratio", type=float, default=0.45)
    ap.add_argument("--gate-solidity", type=float, default=0.20)
    ap.add_argument("--gate-ecc", type=float, default=0.28)
    ap.add_argument("--gate-ar", type=float, default=0.60)

    ap.add_argument("--min-area", type=int, default=50, help="Ignore blobs with area < this")

    # NEW: radial/vacuole controls
    ap.add_argument("--sectors", type=int, default=8)
    ap.add_argument("--enable-radial", action="store_true", help="Compute orientation8/sector8")
    ap.add_argument("--enable-vacuoles", action="store_true", help="Detect vacuoles on periphery")
    ap.add_argument("--max-thumb-side", type=int, default=256)
    ap.add_argument("--radial-band-frac", type=float, default=0.12)

    ap.add_argument("--hough-minr-frac", type=float, default=0.03)
    ap.add_argument("--hough-maxr-frac", type=float, default=0.12)
    ap.add_argument("--hough-dp", type=float, default=1.2)
    ap.add_argument("--hough-param1", type=int, default=80)
    ap.add_argument("--hough-param2", type=int, default=14)
    ap.add_argument("--hough-mindist-frac", type=float, default=0.08)

    ap.add_argument("--s-min-for-color", type=float, default=0.12)
    ap.add_argument("--v-min-for-color", type=float, default=0.08)

    args = ap.parse_args()

    atlas_csv = Path(args.atlas)
    thumbs_dir = Path(args.thumbs)
    out_dir = Path(args.out)
    ensure_dir(out_dir)

    print(f"[load] atlas: {atlas_csv}")
    recs = load_atlas(atlas_csv, thumbs_dir, args.min_area)
    if not recs:
        print("[ERR] atlas had no usable rows.")
        return

    print(f"[cluster] strict-gated DBSCAN (hue-first bucketing). N={len(recs)}")
    recs, by_cluster, feat_scale = cluster_records_strict(recs, args)
    n_clusters = len(by_cluster)
    print(f"[cluster] formed {n_clusters} clusters.")

    print("[tokenize] assign tokens & build codebook…")
    token_map, legend = assign_tokens(by_cluster, min_cluster_size=int(getattr(args, "min_cluster_size", 3)))

    # Build codebook
    codebook = dict(
        n_clusters=int(n_clusters),
        weights=dict(w_phash=args.w_phash, w_hue=args.w_hue, w_feat=args.w_feat),
        gates=dict(hue_deg=args.gate_hue_deg,
                   area_ratio=args.gate_area_ratio,
                   solidity=args.gate_solidity,
                   ecc=args.gate_ecc,
                   aspect_ratio=args.gate_ar),
        min_area_px=int(args.min_area),
        radial=dict(
            sectors=int(args.sectors),
            enable_radial=bool(args.enable_radial),
            enable_vacuoles=bool(args.enable_vacuoles),
            band_frac=float(args.radial_band_frac),
            hough=dict(
                minr_frac=float(args.hough_minr_frac),
                maxr_frac=float(args.hough_maxr_frac),
                dp=float(args.hough_dp),
                p1=int(args.hough_param1),
                p2=int(args.hough_param2),
                mindist_frac=float(args.hough_mindist_frac)
            ),
            color_guards=dict(s_min=float(args.s_min_for_color), v_min=float(args.v_min_for_color)),
            max_thumb_side=int(args.max_thumb_side)
        ),
        legend=legend
    )

    # Provide 'clusters' list for tools that expect it
    clusters_list = []
    for tok, meta in legend.items():
        clusters_list.append({
            "cluster_id": int(meta["cluster_id"]),
            "token": tok,
            "count": int(meta.get("count", 0)),
            "prototype": {
                "thumb_obj": meta.get("prototype", {}).get("thumb_obj", "")
            }
        })
    codebook["clusters"] = clusters_list

    codebook_path = out_dir / "symbol_codebook.json"
    write_json(codebook_path, codebook)
    print(f"[OK] codebook → {codebook_path}")

    # Build sequences per video (NOTE: pass thumbs_dir and args)
    print("[sequence] building per-video sequences…")
    seqs = build_sequences(recs, token_map, thumbs_dir, args)

    # Per-video JSONs
    for jf, obj in seqs.items():
        used = sorted(set([c for c in obj['symbol_seq'] if c not in ['_', ' ']]))
        vid_legend = {k: legend[k] for k in used if k in legend}

        out = {
            "json_file": jf,
            "n_events": obj["n_events"],
            "legend": vid_legend,
            "symbol_seq": obj["symbol_seq"],
            "symbol_seq_enhanced": obj["symbol_seq_enhanced"],
            "binary_seq": obj["binary_seq"],
            "v_threshold": obj["v_threshold"],
            "events": obj["events"],
            "cycles": obj["cycles"],
            "clustering": {
                "eps": float(args.eps),
                "min_samples": int(args.min_samples),
                "weights": codebook["weights"],
                "gates": codebook["gates"],
                "min_area_px": int(args.min_area),
                "method": "strict-gated (hue-bucketed DBSCAN)"
            }
        }

        stem = Path(jf).name
        out_path = out_dir / f"{stem}.sequence.json"
        write_json(out_path, out)
        print(f"[OK] {stem} → {out_path}")

    print("[DONE]")

if __name__ == "__main__":
    main()
# ==============================================================================
<|MERGE_RESOLUTION|>--- conflicted
+++ resolved
@@ -966,13 +966,8 @@
     computed when the corresponding `enable_radial`/`enable_vacuoles` flags are
     true. Hue-based color inference respects the provided S/V guard rails.
 
-<<<<<<< HEAD
     Returns dict: (jf, e_idx) -> {token, color_label, arrow, orientation8?, ...}
     """
-=======
-    Returns dict: (jf, e_idx) -> {token, color_label, arrow, orientation8?, ...} 
-  """
->>>>>>> 9b391d27
     by_event = defaultdict(list)
     for r in recs:
         jf = r.get("json_file")
